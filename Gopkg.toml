
# Gopkg.toml example
#
# Refer to https://github.com/golang/dep/blob/master/docs/Gopkg.toml.md
# for detailed Gopkg.toml documentation.
#
# required = ["github.com/user/thing/cmd/thing"]
# ignored = ["github.com/user/project/pkgX", "bitbucket.org/user/project/pkgA/pkgY"]
#
# [[constraint]]
#   name = "github.com/user/project"
#   version = "1.0.0"
#
# [[constraint]]
#   name = "github.com/user/project2"
#   branch = "dev"
#   source = "github.com/myfork/project2"
#
# [[override]]
#  name = "github.com/x/y"
#  version = "2.4.0"



[[constraint]]
  name = "github.com/Jeffail/gabs"
  branch = "master"

[[constraint]]
  name = "github.com/fatih/color"
  version = "1.1.0"

[[constraint]]
  branch = "master"
  name = "github.com/giantswarm/apiextensions"

[[constraint]]
  name = "github.com/giantswarm/columnize"
  version = "=2.0.2"

[[constraint]]
<<<<<<< HEAD
  branch = "node-pools"
=======
  branch = "master"
  name = "github.com/giantswarm/gscliauth"

[[constraint]]
  branch = "master"
>>>>>>> 2557fc0d
  name = "github.com/giantswarm/gsclientgen"

[[constraint]]
  name = "github.com/giantswarm/microerror"
  branch = "master"

[[constraint]]
  name = "github.com/hashicorp/go-rootcerts"
  branch = "master"

[[constraint]]
  name = "github.com/howeyc/gopass"
  branch = "master"

[[constraint]]
  name = "github.com/juju/errgo"
  branch = "master"

[[constraint]]
  name = "github.com/spf13/cobra"
  branch = "master"

[[constraint]]
  name = "gopkg.in/yaml.v2"
  version = ">=2.1.0"

[[constraint]]
  name = "github.com/spf13/afero"
  version = "1.2.2"

[prune]
  non-go = true
  go-tests = true
  unused-packages = true<|MERGE_RESOLUTION|>--- conflicted
+++ resolved
@@ -39,15 +39,11 @@
   version = "=2.0.2"
 
 [[constraint]]
-<<<<<<< HEAD
-  branch = "node-pools"
-=======
   branch = "master"
   name = "github.com/giantswarm/gscliauth"
 
 [[constraint]]
-  branch = "master"
->>>>>>> 2557fc0d
+  branch = "node-pools"
   name = "github.com/giantswarm/gsclientgen"
 
 [[constraint]]
