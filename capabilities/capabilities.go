--- conflicted
+++ resolved
@@ -31,14 +31,4 @@
 	NodePools = CapabilityDefinition{
 		Name: "NodePools",
 	}
-<<<<<<< HEAD
-
-	// AllCapabilityDefinitions contains all the capabilities
-	AllCapabilityDefinitions = []*CapabilityDefinition{
-		&Autoscaling,
-		&AvailabilityZones,
-		&NodePools,
-	}
-=======
->>>>>>> 4fb8611b
 )