package: github.com/giantswarm/gsctl
import:
- package: github.com/bradfitz/slice
- package: github.com/fatih/color
  version: ^1.1.0
- package: github.com/giantswarm/api-schema
  version: ^0.7.1
- package: github.com/giantswarm/columnize
  version: =2.0.2
- package: github.com/giantswarm/gsclientgen
- package: github.com/howeyc/gopass
- package: github.com/spf13/cobra
- package: gopkg.in/yaml.v2
- package: go4.org
  subpackages:
  - reflectutil
- package: github.com/spf13/viper
- package: github.com/giantswarm/microkit
  subpackages:
  - error
<<<<<<< HEAD
- package: github.com/coreos/go-semver
  version: v0.2.0
  subpackages:
  - semver
=======
- package: github.com/hashicorp/go-rootcerts
- package: github.com/mitchellh/go-homedir
>>>>>>> 233daf41
<|MERGE_RESOLUTION|>--- conflicted
+++ resolved
@@ -18,12 +18,9 @@
 - package: github.com/giantswarm/microkit
   subpackages:
   - error
-<<<<<<< HEAD
 - package: github.com/coreos/go-semver
   version: v0.2.0
   subpackages:
   - semver
-=======
 - package: github.com/hashicorp/go-rootcerts
-- package: github.com/mitchellh/go-homedir
->>>>>>> 233daf41
+- package: github.com/mitchellh/go-homedir