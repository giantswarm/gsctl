package clienterror

import (
	"context"
	"fmt"
	"net"
	"net/http"
	"net/url"

	"github.com/go-openapi/runtime"

	"github.com/giantswarm/gsclientgen/client/auth_tokens"
	"github.com/giantswarm/gsclientgen/client/clusters"
	"github.com/giantswarm/gsclientgen/client/info"
	"github.com/giantswarm/gsclientgen/client/key_pairs"
	"github.com/giantswarm/gsclientgen/client/releases"
)

// APIError is our structure to carry all error information we care about
// from the api client to the CLI.
type APIError struct {
	// HTTPStatusCode holds the HTTP response status code, if there was any.
	HTTPStatusCode int

	// OriginalError is the original error object which should contain
	// type-specific details.
	OriginalError error

	// ErrorMessage is a short, user-friendly error message we generate for
	// presenting details to the end user.
	ErrorMessage string

	// ErrorDetails is a longer text we MAY set additionally to help the user
	// understand and maybe solve the problem.
	ErrorDetails string

	// URL is the URL called with the request.
	URL string

	// HTTPMethod is the HTTP method used.
	HTTPMethod string

	// IsTimeout will be true if our error was a timeout error.
	IsTimeout bool

	// IsTemporary will be true if we think that a retry will help.
	IsTemporary bool
}

// Error returns the error message and allows us to use our APIError
// as an error type.
func (ae APIError) Error() string {
	return ae.ErrorMessage
}

// New creates a new APIError based on all the incoming error details. One
// goal here is to let handlers deal with only one type of error.
func New(err error) *APIError {
	if err == nil {
		return nil
	}

	// We first handle the most specific cases, which differ between operations.
	// When adding support for more API operations to the client, add handling
	// of any new specific error types here.
	if deleteAuthTokenUnauthorizedError, ok := err.(*auth_tokens.DeleteAuthTokenUnauthorized); ok {
		return &APIError{
			HTTPStatusCode: http.StatusUnauthorized,
			OriginalError:  deleteAuthTokenUnauthorizedError,
			ErrorMessage:   "Unauthorized",
			ErrorDetails:   "The token presented was likely no longer valid. No further action is required.",
		}
	}

	// create auth token
	if createAuthTokenUnauthorizedError, ok := err.(*auth_tokens.CreateAuthTokenUnauthorized); ok {
		ae := &APIError{
			HTTPStatusCode: http.StatusUnauthorized,
			OriginalError:  createAuthTokenUnauthorizedError,
			ErrorMessage:   "Bad credentials",
			ErrorDetails:   "The email and password presented don't match any known user credentials. Please check and try again.",
		}

		if createAuthTokenUnauthorizedError.Payload.Code == "ACCOUNT_EXPIRED" {
			ae.ErrorMessage = "Account expired"
			ae.ErrorDetails = "Please contact the Giant Swarm support team to help you out."
		}

		return ae
	}

	// create cluster
	if createClusterUnauthorizedErr, ok := err.(*clusters.AddClusterUnauthorized); ok {
		return &APIError{
			HTTPStatusCode: http.StatusUnauthorized,
			OriginalError:  createClusterUnauthorizedErr,
			ErrorMessage:   "Unauthorized",
			ErrorDetails:   "You don't have permission to create a cluster for this organization.",
		}
	}
	if createClusterDefaultErr, ok := err.(*clusters.AddClusterDefault); ok {
		ae := &APIError{
			HTTPStatusCode: createClusterDefaultErr.Code(),
			OriginalError:  createClusterDefaultErr,
			ErrorMessage:   createClusterDefaultErr.Error(),
		}
		if ae.HTTPStatusCode == http.StatusNotFound {
			ae.ErrorMessage = "Organization does not exist"
			ae.ErrorDetails = "The organization to own the cluster does not exist. Please check the name."
		} else if ae.HTTPStatusCode == http.StatusBadRequest {
			ae.ErrorMessage = "Invalid parameters"
			ae.ErrorDetails = "The cluster cannot be created. Some parameter(s) are considered invalid.\n"
			ae.ErrorDetails += "Details: " + createClusterDefaultErr.Payload.Message
		}
		return ae
	}

	// delete cluster
	if deleteClusterUnauthorizedErr, ok := err.(*clusters.DeleteClusterUnauthorized); ok {
		return &APIError{
			HTTPStatusCode: http.StatusUnauthorized,
			OriginalError:  deleteClusterUnauthorizedErr,
			ErrorMessage:   "Unauthorized",
			ErrorDetails:   "You don't have permission to delete this cluster.",
		}
	}
	if deleteClusterDefaultErr, ok := err.(*clusters.DeleteClusterDefault); ok {
		return &APIError{
			HTTPStatusCode: deleteClusterDefaultErr.Code(),
			OriginalError:  deleteClusterDefaultErr,
			ErrorMessage:   deleteClusterDefaultErr.Error(),
		}
	}

<<<<<<< HEAD
	// get clusters
	if getClustersUnauthorizedErr, ok := err.(*clusters.GetClustersUnauthorized); ok {
		return &APIError{
			HTTPStatusCode: http.StatusUnauthorized,
			OriginalError:  getClustersUnauthorizedErr,
			ErrorMessage:   "Unauthorized",
			ErrorDetails:   "You don't have permission to list clusters for this organization.",
		}
	}
	if getClustersDefaultErr, ok := err.(*clusters.GetClustersDefault); ok {
		return &APIError{
			HTTPStatusCode: getClustersDefaultErr.Code(),
			OriginalError:  getClustersDefaultErr,
			ErrorMessage:   getClustersDefaultErr.Error(),
=======
	// get cluster
	if getClusterUnauthorizedErr, ok := err.(*clusters.GetClusterUnauthorized); ok {
		return &APIError{
			HTTPStatusCode: http.StatusUnauthorized,
			OriginalError:  getClusterUnauthorizedErr,
			ErrorMessage:   "Unauthorized",
			ErrorDetails:   "You don't have permission to access this cluster's details.",
		}
	}
	if getClusterNotFoundErr, ok := err.(*clusters.GetClusterNotFound); ok {
		return &APIError{
			HTTPStatusCode: http.StatusNotFound,
			OriginalError:  getClusterNotFoundErr,
			ErrorMessage:   "Cluster not found",
			ErrorDetails:   "The cluster with the given ID does not exist.",
		}
	}
	if getClusterDefaultErr, ok := err.(*clusters.GetClusterDefault); ok {
		return &APIError{
			HTTPStatusCode: getClusterDefaultErr.Code(),
			OriginalError:  getClusterDefaultErr,
			ErrorMessage:   getClusterDefaultErr.Error(),
>>>>>>> e8506350
		}
	}

	// create key pair
	if createKeyPairUnauthorizedErr, ok := err.(*key_pairs.AddKeyPairUnauthorized); ok {
		return &APIError{
			HTTPStatusCode: http.StatusUnauthorized,
			OriginalError:  createKeyPairUnauthorizedErr,
			ErrorMessage:   "Unauthorized",
			ErrorDetails:   "You don't have permission to create a key pair for this cluster.",
		}
	}

	// get key pairs
	if getKeyPairsUnauthorizedErr, ok := err.(*key_pairs.GetKeyPairsUnauthorized); ok {
		return &APIError{
			HTTPStatusCode: http.StatusUnauthorized,
			OriginalError:  getKeyPairsUnauthorizedErr,
			ErrorMessage:   "Unauthorized",
			ErrorDetails:   "You don't have permission to list key pairs for this cluster.",
		}
	}
	if getKeyPairsDefaultErr, ok := err.(*key_pairs.GetKeyPairsDefault); ok {
		return &APIError{
			HTTPStatusCode: getKeyPairsDefaultErr.Code(),
			OriginalError:  getKeyPairsDefaultErr,
			ErrorMessage:   getKeyPairsDefaultErr.Error(),
		}
	}

	// get info
	if getInfoUnauthorizedErr, ok := err.(*info.GetInfoUnauthorized); ok {
		return &APIError{
			ErrorMessage:   "Unauthorized",
			ErrorDetails:   "You don't have permission to get information on this installation.",
			HTTPStatusCode: http.StatusUnauthorized,
			OriginalError:  getInfoUnauthorizedErr,
		}
	}
	if getInfoDefaultErr, ok := err.(*info.GetInfoDefault); ok {
		return &APIError{
			ErrorMessage:   getInfoDefaultErr.Error(),
			HTTPStatusCode: getInfoDefaultErr.Code(),
			OriginalError:  getInfoDefaultErr,
		}
	}

	// get releases
	if getReleasesUnauthorized, ok := err.(*releases.GetReleasesUnauthorized); ok {
		return &APIError{
			ErrorMessage:   "Unauthorized",
			ErrorDetails:   "You don't have permission to list releases on this installation.",
			HTTPStatusCode: http.StatusUnauthorized,
			OriginalError:  getReleasesUnauthorized,
		}
	}

	// HTTP level error cases
	if runtimeAPIError, ok := err.(*runtime.APIError); ok {
		ae := &APIError{
			HTTPStatusCode: runtimeAPIError.Code,
			OriginalError:  runtimeAPIError,
			ErrorMessage:   fmt.Sprintf("HTTP Error %d", runtimeAPIError.Code),
		}

		// special messages for some codes
		switch runtimeAPIError.Code {

		case http.StatusForbidden:
			ae.ErrorMessage = "Forbidden"
			ae.ErrorDetails = "The client has been denied access to the API endpoint with an HTTP status of 403.\n"
			ae.ErrorDetails += "Please make sure that you are in the right network or VPN. Once that is verified,\n"
			ae.ErrorDetails += "check back with Giant Swarm support that your network is permitted access."

		case http.StatusUnauthorized:
			ae.ErrorMessage = "Not authorized"
			ae.ErrorDetails = "You are not authorized for this action.\n"
			ae.ErrorDetails += "Please check whether you are logged in with the given endpoint."

		case http.StatusInternalServerError:
			ae.ErrorMessage = "Backend error"
			ae.ErrorDetails = "The backend responded with an HTTP 500 code, indicating an internal error on Giant Swarm's side.\n"
			ae.ErrorDetails += "Original error message: " + runtimeAPIError.Error() + "\n"
			ae.ErrorDetails += "Please report this problem to the Giant Swarm support team."
		}

		return ae
	}

	// Errors on levels lower than HTTP
	// is url.Error.
	if urlError, ok := err.(*url.Error); ok {
		ae := &APIError{
			OriginalError: urlError,
			URL:           urlError.URL,
			HTTPMethod:    urlError.Op,
		}

		// is net.OpError
		if netOpError, netOpErrorOK := urlError.Err.(*net.OpError); netOpErrorOK {
			ae.OriginalError = netOpError

			// is net.DNSError
			if netDNSError, netDNSErrorOK := netOpError.Err.(*net.DNSError); netDNSErrorOK {
				ae.OriginalError = netDNSError
				ae.IsTemporary = netDNSError.IsTemporary
				ae.IsTimeout = netDNSError.IsTimeout
				ae.ErrorMessage = "DNS error"
				ae.ErrorDetails = fmt.Sprintf("The host name '%s' cannot be resolved.\n", netDNSError.Name)
				ae.ErrorDetails += "Please make sure the endpoint URL you are using is correct."

				return ae
			}

			// dial error
			if netOpError.Op == "dial" {
				ae.ErrorMessage = "No connection to host"
				ae.ErrorDetails = fmt.Sprintf("The host '%s' cannot be reached.\n", netOpError.Addr.String())
				ae.ErrorDetails += "Please make sure that you are in the right network or VPN."

				return ae
			}
		}

		return ae
	}

	// Timeout / context deadline exceeded
	if err == context.DeadlineExceeded {
		ae := &APIError{
			OriginalError: err,
			IsTimeout:     true,
			IsTemporary:   true,
			ErrorMessage:  "Request timed out",
			ErrorDetails:  "Something took longer than expected. Please try again.",
		}

		return ae
	}

	fmt.Printf("Error: %#v\n", err)

	// Return unspecific error
	ae := &APIError{
		OriginalError: err,
		ErrorMessage:  "Unknown error: " + err.Error(),
	}

	ae.ErrorDetails = "An error has occurred for which we don't have specific handling in place.\n"
	ae.ErrorDetails += "Please report this error to support@giantswarm including the command you\n"
	ae.ErrorDetails += "tried executing and the context information (gsctl info). Details:\n\n"
	ae.ErrorDetails += fmt.Sprintf("%#v", err)

	return ae
}<|MERGE_RESOLUTION|>--- conflicted
+++ resolved
@@ -132,7 +132,6 @@
 		}
 	}
 
-<<<<<<< HEAD
 	// get clusters
 	if getClustersUnauthorizedErr, ok := err.(*clusters.GetClustersUnauthorized); ok {
 		return &APIError{
@@ -147,7 +146,9 @@
 			HTTPStatusCode: getClustersDefaultErr.Code(),
 			OriginalError:  getClustersDefaultErr,
 			ErrorMessage:   getClustersDefaultErr.Error(),
-=======
+		}
+	}
+
 	// get cluster
 	if getClusterUnauthorizedErr, ok := err.(*clusters.GetClusterUnauthorized); ok {
 		return &APIError{
@@ -170,7 +171,6 @@
 			HTTPStatusCode: getClusterDefaultErr.Code(),
 			OriginalError:  getClusterDefaultErr,
 			ErrorMessage:   getClusterDefaultErr.Error(),
->>>>>>> e8506350
 		}
 	}
 
