package client

import "github.com/juju/errgo"

<<<<<<< HEAD
// endpointInvalidError is used if an endpoint string is not a valid URL
=======
// endpointInvalidError is used if an endpoint string is not a valid URL.
>>>>>>> a3d230ec
var endpointInvalidError = errgo.New("not a valid endpoint URL")

// IsEndpointInvalidError asserts endpointInvalidError.
func IsEndpointInvalidError(err error) bool {
	return errgo.Cause(err) == endpointInvalidError
}

<<<<<<< HEAD
// endpointNotSpecifiedError is used in an attempt to create a client without endpoint
=======
// endpointNotSpecifiedError is used in an attempt to create a client without endpoint.
>>>>>>> a3d230ec
var endpointNotSpecifiedError = errgo.New("no endpoint has been specified")

// IsEndpointNotSpecifiedError asserts endpointNotSpecifiedError.
func IsEndpointNotSpecifiedError(err error) bool {
	return errgo.Cause(err) == endpointNotSpecifiedError
}

<<<<<<< HEAD
// notAuthorizedError is used when an API request got a 401 response
=======
// notAuthorizedError is used when an API request got a 401 response.
>>>>>>> a3d230ec
var notAuthorizedError = errgo.New("not authorized")

// IsNotAuthorizedError asserts notAuthorizedError.
func IsNotAuthorizedError(err error) bool {
	return errgo.Cause(err) == notAuthorizedError
}<|MERGE_RESOLUTION|>--- conflicted
+++ resolved
@@ -2,11 +2,7 @@
 
 import "github.com/juju/errgo"
 
-<<<<<<< HEAD
-// endpointInvalidError is used if an endpoint string is not a valid URL
-=======
 // endpointInvalidError is used if an endpoint string is not a valid URL.
->>>>>>> a3d230ec
 var endpointInvalidError = errgo.New("not a valid endpoint URL")
 
 // IsEndpointInvalidError asserts endpointInvalidError.
@@ -14,11 +10,7 @@
 	return errgo.Cause(err) == endpointInvalidError
 }
 
-<<<<<<< HEAD
-// endpointNotSpecifiedError is used in an attempt to create a client without endpoint
-=======
 // endpointNotSpecifiedError is used in an attempt to create a client without endpoint.
->>>>>>> a3d230ec
 var endpointNotSpecifiedError = errgo.New("no endpoint has been specified")
 
 // IsEndpointNotSpecifiedError asserts endpointNotSpecifiedError.
@@ -26,11 +18,7 @@
 	return errgo.Cause(err) == endpointNotSpecifiedError
 }
 
-<<<<<<< HEAD
-// notAuthorizedError is used when an API request got a 401 response
-=======
 // notAuthorizedError is used when an API request got a 401 response.
->>>>>>> a3d230ec
 var notAuthorizedError = errgo.New("not authorized")
 
 // IsNotAuthorizedError asserts notAuthorizedError.
