package client

import (
	"crypto/tls"
	"encoding/base64"
	"math/rand"
	"net/http"
	"net/url"
	"os"
	"strings"
	"time"

	gsclient "github.com/giantswarm/gsclientgen/client"
	"github.com/giantswarm/gsclientgen/client/auth_tokens"
<<<<<<< HEAD
	"github.com/giantswarm/gsclientgen/client/key_pairs"
=======
	"github.com/giantswarm/gsclientgen/client/clusters"
>>>>>>> 3ecab043
	"github.com/giantswarm/gsclientgen/models"
	"github.com/giantswarm/gsctl/client/clienterror"
	"github.com/giantswarm/microerror"
	httptransport "github.com/go-openapi/runtime/client"
	"github.com/go-openapi/strfmt"
	rootcerts "github.com/hashicorp/go-rootcerts"
)

var (
	// DefaultTimeout is the standard request timeout applied if not specified.
	DefaultTimeout = 60 * time.Second

	randomStringCharset = []rune("abcdefghijklmnopqrstuvwxyzABCDEFGHIJKLMNOPQRSTUVWXYZ")

	requestIDHeader string
	cmdLine         string
)

func init() {
	rand.Seed(time.Now().UnixNano())
}

// Configuration is the configuration to be used both by the latest as well
// as the old client based on gsclientgen.v1.
type Configuration struct {
	// AuthHeader is the header we should use to make API calls.
	AuthHeader string

	// Endpoint is the base URL of the API.
	Endpoint string

	// Timeout is the maximum time to wait for API requests to succeed.
	Timeout time.Duration

	// UserAgent identifier
	UserAgent string

	// ActivityName identifies the user action through the according header.
	ActivityName string
}

// WrapperV2 is the structure holding representing our latest API client.
type WrapperV2 struct {
	// conf is the Configuration used when creating this.
	conf *Configuration

	// gsclient is a pointer to the API client library's client.
	gsclient *gsclient.Gsclientgen

	// requestID is the default request ID to use, can be overridden per request.
	requestID string

	// commandLine is the command line use to execute gsctl, can be overridden.
	commandLine string
}

// NewV2 creates a client based on the latest gsclientgen version.
func NewV2(conf *Configuration) (*WrapperV2, error) {
	if conf.Endpoint == "" {
		return nil, microerror.Mask(endpointNotSpecifiedError)
	}

	u, err := url.Parse(conf.Endpoint)
	if err != nil {
		return nil, microerror.Mask(endpointInvalidError)
	}

	tlsConfig := &tls.Config{}
	err = rootcerts.ConfigureTLS(tlsConfig, &rootcerts.Config{
		CAFile: os.Getenv("GSCTL_CAFILE"),
		CAPath: os.Getenv("GSCTL_CAPATH"),
	})
	if err != nil {
		return nil, microerror.Mask(err)
	}

	transport := httptransport.New(u.Host, "", []string{u.Scheme})
	transport.Transport = &http.Transport{
		Proxy:           http.ProxyFromEnvironment,
		TLSClientConfig: tlsConfig,
	}
	transport.Transport = setUserAgent(transport.Transport, conf.UserAgent)

	return &WrapperV2{
		conf:        conf,
		gsclient:    gsclient.New(transport, strfmt.Default),
		requestID:   randomRequestID(),
		commandLine: getCommandLine(),
	}, nil
}

type roundTripperWithUserAgent struct {
	inner http.RoundTripper
	Agent string
}

// RoundTrip overwrites the http.RoundTripper.RoundTrip function to add our
// User-Agent HTTP header to a request.
func (rtwua *roundTripperWithUserAgent) RoundTrip(r *http.Request) (*http.Response, error) {
	r.Header.Set("User-Agent", rtwua.Agent)
	return rtwua.inner.RoundTrip(r)
}

// setUserAgent sets the User-Agent header value for subsequent requests
// made using this transport.
func setUserAgent(inner http.RoundTripper, userAgent string) http.RoundTripper {
	return &roundTripperWithUserAgent{
		inner: inner,
		Agent: userAgent,
	}
}

// randomRequestID returns a new request ID.
func randomRequestID() string {
	size := 14
	b := make([]rune, size)
	for i := range b {
		b[i] = randomStringCharset[rand.Intn(len(randomStringCharset))]
	}
	return string(b)
}

// getCommandLine returns the command line that has been called.
func getCommandLine() string {
	if os.Getenv("GSCTL_DISABLE_CMDLINE_TRACKING") != "" {
		return ""
	}
	args := redactPasswordArgs(os.Args)
	return strings.Join(args, " ")
}

// redactPasswordArgs replaces password in an arguments slice
// with "REDACTED".
func redactPasswordArgs(args []string) []string {
	for index, arg := range args {
		if strings.HasPrefix(arg, "--password=") {
			args[index] = "--password=REDACTED"
		} else if arg == "--password" {
			args[index+1] = "REDACTED"
		} else if len(args) > 1 && args[1] == "login" {
			// this will explicitly only apply to the login command
			if strings.HasPrefix(arg, "-p=") {
				args[index] = "-p=REDACTED"
			} else if arg == "-p" {
				args[index+1] = "REDACTED"
			}
		}
	}
	return args
}

// AuxiliaryParams are parameters that can be passed to API calls optionally.
type AuxiliaryParams struct {
	CommandLine  string
	RequestID    string
	ActivityName string
	Timeout      time.Duration
}

// DefaultAuxiliaryParams returns a partially pre-populated AuxiliaryParams
// object.
func (w *WrapperV2) DefaultAuxiliaryParams() *AuxiliaryParams {
	return &AuxiliaryParams{
		CommandLine: getCommandLine(),
		RequestID:   randomRequestID(),
	}
}

// CreateAuthToken creates an auth token using the latest client.
func (w *WrapperV2) CreateAuthToken(email, password string, p *AuxiliaryParams) (*auth_tokens.CreateAuthTokenOK, error) {
	if w == nil {
		return nil, microerror.Mask(clientV2NotInitializedError)
	}

	params := auth_tokens.NewCreateAuthTokenParams().WithBody(&models.V4CreateAuthTokenRequest{
		Email:          email,
		PasswordBase64: base64.StdEncoding.EncodeToString([]byte(password)),
	})
	if w.conf.Timeout > 0 {
		params.SetTimeout(w.conf.Timeout)
	}
	if w.conf.ActivityName != "" {
		params.SetXGiantSwarmActivity(&w.conf.ActivityName)
	}
	if w.requestID != "" {
		params.SetXRequestID(&w.requestID)
	}
	if w.commandLine != "" {
		params.SetXGiantSwarmCmdLine(&w.commandLine)
	}
	if p != nil {
		if p.Timeout > 0 {
			params.SetTimeout(p.Timeout)
		}
		if p.ActivityName != "" {
			params.SetXGiantSwarmActivity(&p.ActivityName)
		}
		if p.CommandLine != "" {
			params.SetXGiantSwarmCmdLine(&p.CommandLine)
		}
		if p.RequestID != "" {
			params.SetXRequestID(&p.RequestID)
		}
	}

	response, err := w.gsclient.AuthTokens.CreateAuthToken(params, nil)
	if err != nil {
		return nil, clienterror.New(err)
	}

	return response, nil
}

// DeleteAuthToken calls the deleteAuthToken operation in the latest client.
func (w *WrapperV2) DeleteAuthToken(authToken string, p *AuxiliaryParams) (*auth_tokens.DeleteAuthTokenOK, error) {
	if w == nil {
		return nil, microerror.Mask(clientV2NotInitializedError)
	}

	params := auth_tokens.NewDeleteAuthTokenParams().WithAuthorization("giantswarm " + authToken)
	if w.conf.Timeout > 0 {
		params.SetTimeout(w.conf.Timeout)
	}
	if w.conf.ActivityName != "" {
		params.SetXGiantSwarmActivity(&w.conf.ActivityName)
	}
	if w.requestID != "" {
		params.SetXRequestID(&w.requestID)
	}
	if w.commandLine != "" {
		params.SetXGiantSwarmCmdLine(&w.commandLine)
	}
	if p != nil {
		if p.Timeout > 0 {
			params.SetTimeout(p.Timeout)
		}
		if p.ActivityName != "" {
			params.SetXGiantSwarmActivity(&p.ActivityName)
		}
		if p.CommandLine != "" {
			params.SetXGiantSwarmCmdLine(&p.CommandLine)
		}
		if p.RequestID != "" {
			params.SetXRequestID(&p.RequestID)
		}
	}

	response, err := w.gsclient.AuthTokens.DeleteAuthToken(params, nil)
	if err != nil {
		return nil, clienterror.New(err)
	}

	return response, nil
}

<<<<<<< HEAD
// CreateKeyPair calls the addKeyPair API operation using the latest client.
func (w *WrapperV2) CreateKeyPair(clusterID string, addKeyPairRequest *models.V4AddKeyPairRequest, p *AuxiliaryParams) (*key_pairs.AddKeyPairOK, error) {
=======
// CreateCluster creates cluster using the latest client.
func (w *WrapperV2) CreateCluster(addClusterRequest *models.V4AddClusterRequest, p *AuxiliaryParams) (*clusters.AddClusterCreated, error) {
>>>>>>> 3ecab043
	if w == nil {
		return nil, microerror.Mask(clientV2NotInitializedError)
	}

<<<<<<< HEAD
	params := key_pairs.NewAddKeyPairParams().WithClusterID(clusterID).WithBody(addKeyPairRequest)
=======
	params := clusters.NewAddClusterParams().WithBody(addClusterRequest)
>>>>>>> 3ecab043
	if w.conf.Timeout > 0 {
		params.SetTimeout(w.conf.Timeout)
	}
	if w.conf.ActivityName != "" {
		params.SetXGiantSwarmActivity(&w.conf.ActivityName)
	}
	if w.requestID != "" {
		params.SetXRequestID(&w.requestID)
	}
	if w.commandLine != "" {
		params.SetXGiantSwarmCmdLine(&w.commandLine)
	}
	if w.conf.AuthHeader != "" {
		params.SetAuthorization(w.conf.AuthHeader)
	}
	if p != nil {
		if p.Timeout > 0 {
			params.SetTimeout(p.Timeout)
		}
		if p.ActivityName != "" {
			params.SetXGiantSwarmActivity(&p.ActivityName)
		}
		if p.CommandLine != "" {
			params.SetXGiantSwarmCmdLine(&p.CommandLine)
		}
		if p.RequestID != "" {
			params.SetXRequestID(&p.RequestID)
		}
	}

<<<<<<< HEAD
	response, err := w.gsclient.KeyPairs.AddKeyPair(params, nil)
=======
	response, err := w.gsclient.Clusters.AddCluster(params, nil)
>>>>>>> 3ecab043
	if err != nil {
		return nil, clienterror.New(err)
	}

	return response, nil
}<|MERGE_RESOLUTION|>--- conflicted
+++ resolved
@@ -12,11 +12,8 @@
 
 	gsclient "github.com/giantswarm/gsclientgen/client"
 	"github.com/giantswarm/gsclientgen/client/auth_tokens"
-<<<<<<< HEAD
 	"github.com/giantswarm/gsclientgen/client/key_pairs"
-=======
 	"github.com/giantswarm/gsclientgen/client/clusters"
->>>>>>> 3ecab043
 	"github.com/giantswarm/gsclientgen/models"
 	"github.com/giantswarm/gsctl/client/clienterror"
 	"github.com/giantswarm/microerror"
@@ -272,23 +269,15 @@
 	return response, nil
 }
 
-<<<<<<< HEAD
-// CreateKeyPair calls the addKeyPair API operation using the latest client.
-func (w *WrapperV2) CreateKeyPair(clusterID string, addKeyPairRequest *models.V4AddKeyPairRequest, p *AuxiliaryParams) (*key_pairs.AddKeyPairOK, error) {
-=======
 // CreateCluster creates cluster using the latest client.
 func (w *WrapperV2) CreateCluster(addClusterRequest *models.V4AddClusterRequest, p *AuxiliaryParams) (*clusters.AddClusterCreated, error) {
->>>>>>> 3ecab043
 	if w == nil {
 		return nil, microerror.Mask(clientV2NotInitializedError)
 	}
 
-<<<<<<< HEAD
-	params := key_pairs.NewAddKeyPairParams().WithClusterID(clusterID).WithBody(addKeyPairRequest)
-=======
 	params := clusters.NewAddClusterParams().WithBody(addClusterRequest)
->>>>>>> 3ecab043
-	if w.conf.Timeout > 0 {
+
+  if w.conf.Timeout > 0 {
 		params.SetTimeout(w.conf.Timeout)
 	}
 	if w.conf.ActivityName != "" {
@@ -318,12 +307,54 @@
 		}
 	}
 
-<<<<<<< HEAD
-	response, err := w.gsclient.KeyPairs.AddKeyPair(params, nil)
-=======
 	response, err := w.gsclient.Clusters.AddCluster(params, nil)
->>>>>>> 3ecab043
-	if err != nil {
+	if err != nil {
+		return nil, clienterror.New(err)
+	}
+
+	return response, nil
+}
+
+// CreateKeyPair calls the addKeyPair API operation using the latest client.
+func (w *WrapperV2) CreateKeyPair(clusterID string, addKeyPairRequest *models.V4AddKeyPairRequest, p *AuxiliaryParams) (*key_pairs.AddKeyPairOK, error) {
+	if w == nil {
+		return nil, microerror.Mask(clientV2NotInitializedError)
+	}
+
+  params := key_pairs.NewAddKeyPairParams().WithClusterID(clusterID).WithBody(addKeyPairRequest)
+  
+  if w.conf.Timeout > 0 {
+		params.SetTimeout(w.conf.Timeout)
+	}
+	if w.conf.ActivityName != "" {
+		params.SetXGiantSwarmActivity(&w.conf.ActivityName)
+	}
+	if w.requestID != "" {
+		params.SetXRequestID(&w.requestID)
+	}
+	if w.commandLine != "" {
+		params.SetXGiantSwarmCmdLine(&w.commandLine)
+	}
+	if w.conf.AuthHeader != "" {
+		params.SetAuthorization(w.conf.AuthHeader)
+	}
+	if p != nil {
+		if p.Timeout > 0 {
+			params.SetTimeout(p.Timeout)
+		}
+		if p.ActivityName != "" {
+			params.SetXGiantSwarmActivity(&p.ActivityName)
+		}
+		if p.CommandLine != "" {
+			params.SetXGiantSwarmCmdLine(&p.CommandLine)
+		}
+		if p.RequestID != "" {
+			params.SetXRequestID(&p.RequestID)
+		}
+	}
+  
+  response, err := w.gsclient.KeyPairs.AddKeyPair(params, nil)
+  if err != nil {
 		return nil, clienterror.New(err)
 	}
 
