package commands

import (
	"fmt"
	"net/http"
	"os"

	"github.com/fatih/color"
	"github.com/spf13/cobra"

	"github.com/giantswarm/gsctl/client/clienterror"
	"github.com/giantswarm/gsctl/config"
	"github.com/giantswarm/microerror"
)

const (
	logoutActivityName = "logout"
)

var (
	// LogoutCommand performs a logout
	LogoutCommand = &cobra.Command{
		Use:   "logout",
		Short: "Sign the current user out",
		Long: `Terminates the user's session with the current endpoint and invalidates the authentication token.

If an endpoint was selected before, it remains selected. Re-login using 'gsctl login <email>'.`,
		PreRun: logoutValidationOutput,
		Run:    logoutOutput,
	}
)

type logoutArguments struct {
	// apiEndpoint is the API to log out from
	apiEndpoint string
	// token is the session token to expire (log out)
	token string
}

func defaultLogoutArguments() logoutArguments {
	endpoint := config.Config.ChooseEndpoint(cmdAPIEndpoint)
	token := config.Config.ChooseToken(endpoint, cmdToken)

	return logoutArguments{
		apiEndpoint: endpoint,
		token:       token,
	}
}

func init() {
	RootCommand.AddCommand(LogoutCommand)
}

func logoutValidationOutput(cmd *cobra.Command, args []string) {
	if config.Config.Token == "" && cmdToken == "" {
		fmt.Println("You weren't logged in here, but better be safe than sorry.")
		os.Exit(1)
	}
}

// logoutOutput performs our logout function and displays the result.
func logoutOutput(cmd *cobra.Command, extraArgs []string) {
	logoutArgs := defaultLogoutArguments()

	err := logout(logoutArgs)

	if err != nil {

		// Special treatment: We ignore the fact that the user was not logged in
		// and act as if she just logged out.
		if clientError, ok := err.(*clienterror.APIError); ok {
			if clientError.HTTPStatusCode == http.StatusUnauthorized {
				fmt.Printf("You have logged out from endpoint %s.\n", color.CyanString(logoutArgs.apiEndpoint))
				os.Exit(0)
			}
		}

		handleCommonErrors(err)

		// handle non-common errors
		fmt.Println(color.RedString(err.Error()))
		os.Exit(1)
	}

	fmt.Printf("You have logged out from endpoint %s.\n", color.CyanString(logoutArgs.apiEndpoint))
}

// logout terminates the current user session.
// The email and token are erased from the local config file.
func logout(args logoutArguments) error {
	// erase local credentials, no matter what the result on the API side is
	defer config.Config.Logout(args.apiEndpoint)

	if config.Config.Scheme == "Bearer" {
		return nil
	}

	ap := ClientV2.DefaultAuxiliaryParams()
	ap.ActivityName = logoutActivityName

	_, err := ClientV2.DeleteAuthToken(args.token, ap)
<<<<<<< HEAD
	return err
=======
	return microerror.Mask(err)
>>>>>>> a3d230ec
}<|MERGE_RESOLUTION|>--- conflicted
+++ resolved
@@ -99,9 +99,5 @@
 	ap.ActivityName = logoutActivityName
 
 	_, err := ClientV2.DeleteAuthToken(args.token, ap)
-<<<<<<< HEAD
-	return err
-=======
 	return microerror.Mask(err)
->>>>>>> a3d230ec
 }