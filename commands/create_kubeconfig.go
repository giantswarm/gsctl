package commands

import (
<<<<<<< HEAD
	"encoding/base64"
=======
>>>>>>> d870a031
	"fmt"
	"io/ioutil"
	"os"
	"runtime"
	"time"

	yaml "gopkg.in/yaml.v2"

	"github.com/fatih/color"
	"github.com/giantswarm/gsclientgen"
	"github.com/giantswarm/microerror"
	"github.com/spf13/cobra"

	"github.com/giantswarm/gsctl/client"
	"github.com/giantswarm/gsctl/config"
	"github.com/giantswarm/gsctl/util"
)

var (
	// CreateKubeconfigCommand performs the "create kubeconfig" function
	CreateKubeconfigCommand = &cobra.Command{
<<<<<<< HEAD
		Use:   "kubeconfig",
		Short: "Configure kubectl",
		Long: `Creates or modifies kubectl configuration to access your Giant Swarm
Kubernetes cluster

By executing this command, you create a new key pair for your cluster to
authenticate with as a kubectl user.

By default, your kubectl config is modified to add user, cluster, and context
entries. The config file is assumed to be in $HOME/.kube/config. If set, the
path from the $KUBECONFIG environment variable is used. Certificate files are
stored in the "certs" subfolder of the gsctl config directory. See 'gsctl info'.

Alternatively, the --self-contained <path> flag can be used to create a new
config file with included certificates.

Examples:

  gsctl create kubeconfig -c my0c3

  gsctl create kubeconfig -c my0c3 --self-contained ./kubeconfig.yaml

  gsctl create kubeconfig -c my0c3 --ttl 1 -d "Short lived key pair"

  gsctl create kubeconfig -c my0c3 --certificate-organizations system:masters
`,
=======
		Use:    "kubeconfig",
		Short:  "Configure kubectl",
		Long:   `Modifies kubectl configuration to access your Giant Swarm Kubernetes cluster`,
>>>>>>> d870a031
		PreRun: createKubeconfigPreRunOutput,
		Run:    createKubeconfigRunOutput,
	}

	// cmdKubeconfigSelfContained is the command line flag for output of a
	// self-contained kubeconfig file
	cmdKubeconfigSelfContained = ""
)

const (
	createKubeconfigActivityName = "create-kubeconfig"
)

// createKubeconfigArguments is an argument struct to pass to our business
// function and to the validation function
type createKubeconfigArguments struct {
<<<<<<< HEAD
	apiEndpoint       string
	authToken         string
	clusterID         string
	description       string
	cnPrefix          string
	certOrgs          string
	ttlHours          int32
	selfContainedPath string
	force             bool
=======
	apiEndpoint string
	authToken   string
	clusterID   string
	description string
	cnPrefix    string
	certOrgs    string
	ttlHours    int32
>>>>>>> d870a031
}

// defaultCreateKubeconfigArguments creates arguments based on command line
// flags and config and applies defaults
func defaultCreateKubeconfigArguments() createKubeconfigArguments {
	endpoint := config.Config.ChooseEndpoint(cmdAPIEndpoint)
	token := config.Config.ChooseToken(endpoint, cmdToken)
	description := cmdDescription
	if description == "" {
		description = "Added by user " + config.Config.Email + " using 'gsctl create kubeconfig'"
	}

	return createKubeconfigArguments{
<<<<<<< HEAD
		apiEndpoint:       endpoint,
		authToken:         token,
		clusterID:         cmdClusterID,
		description:       description,
		cnPrefix:          cmdCNPrefix,
		certOrgs:          cmdCertificateOrganizations,
		ttlHours:          int32(cmdTTLDays) * 24,
		selfContainedPath: cmdKubeconfigSelfContained,
		force:             cmdForce,
=======
		apiEndpoint: endpoint,
		authToken:   token,
		clusterID:   cmdClusterID,
		description: description,
		cnPrefix:    cmdCNPrefix,
		certOrgs:    cmdCertificateOrganizations,
		ttlHours:    int32(cmdTTLDays) * 24,
>>>>>>> d870a031
	}
}

type createKubeconfigResult struct {
	// cluster's API endpoint
	apiEndpoint string
	// response body returned from a successful response
	keypairResponse gsclientgen.V4AddKeyPairResponse
	// path where we stored the CA file
	caCertPath string
	// path where we stored the client cert
	clientCertPath string
	// path where we stored the client's private key
	clientKeyPath string
<<<<<<< HEAD
	// absolute path for a self-contained kubeconfig file
	selfContainedPath string
}

// Kubeconfig is a struct used to create a kubectl configuration YAML file
type Kubeconfig struct {
	APIVersion     string                   `yaml:"apiVersion"`
	Kind           string                   `yaml:"kind"`
	Clusters       []KubeconfigNamedCluster `yaml:"clusters"`
	Users          []KubeconfigUser         `yaml:"users"`
	Contexts       []KubeconfigNamedContext `yaml:"contexts"`
	CurrentContext string                   `yaml:"current-context"`
	Preferences    struct{}                 `yaml:"preferences"`
}

// KubeconfigUser is a struct used to create a kubectl configuration YAML file
type KubeconfigUser struct {
	Name string                `yaml:"name"`
	User KubeconfigUserKeyPair `yaml:"user"`
}

// KubeconfigUserKeyPair is a struct used to create a kubectl configuration YAML file
type KubeconfigUserKeyPair struct {
	ClientCertificateData string `yaml:"client-certificate-data"`
	ClientKeyData         string `yaml:"client-key-data"`
}

// KubeconfigNamedCluster is a struct used to create a kubectl configuration YAML file
type KubeconfigNamedCluster struct {
	Name    string            `yaml:"name"`
	Cluster KubeconfigCluster `yaml:"cluster"`
}

// KubeconfigCluster is a struct used to create a kubectl configuration YAML file
type KubeconfigCluster struct {
	Server                   string `yaml:"server"`
	CertificateAuthorityData string `yaml:"certificate-authority-data"`
}

// KubeconfigNamedContext is a struct used to create a kubectl configuration YAML file
type KubeconfigNamedContext struct {
	Name    string            `yaml:"name"`
	Context KubeconfigContext `yaml:"context"`
}

// KubeconfigContext is a struct used to create a kubectl configuration YAML file
type KubeconfigContext struct {
	Cluster string `yaml:"cluster"`
	User    string `yaml:"user"`
=======
>>>>>>> d870a031
}

func init() {
	CreateKubeconfigCommand.Flags().StringVarP(&cmdClusterID, "cluster", "c", "", "ID of the cluster")
	CreateKubeconfigCommand.Flags().StringVarP(&cmdDescription, "description", "d", "", "Description for the key pair")
	CreateKubeconfigCommand.Flags().StringVarP(&cmdCNPrefix, "cn-prefix", "", "", "The common name prefix for the issued certificates 'CN' field.")
	CreateKubeconfigCommand.Flags().StringVarP(&cmdKubeconfigSelfContained, "self-contained", "", "", "Create a self-contained kubectl config with embedded credentials and write it to this path.")
	CreateKubeconfigCommand.Flags().StringVarP(&cmdCertificateOrganizations, "certificate-organizations", "", "", "A comma separated list of organizations for the issued certificates 'O' fields.")
	CreateKubeconfigCommand.Flags().BoolVarP(&cmdForce, "force", "", false, "If set, --self-contained will overwrite existing files without interactive confirmation.")
	CreateKubeconfigCommand.Flags().IntVarP(&cmdTTLDays, "ttl", "", 30, "Duration until expiry of the created key pair in days")

	CreateKubeconfigCommand.MarkFlagRequired("cluster")

	CreateCommand.AddCommand(CreateKubeconfigCommand)
}

// createKubeconfigPreRunOutput shows our pre-check results
func createKubeconfigPreRunOutput(cmd *cobra.Command, cmdLineArgs []string) {
	args := defaultCreateKubeconfigArguments()
	err := verifyCreateKubeconfigPreconditions(args, cmdLineArgs)

	if err == nil {
		return
	}

	headline := ""
	subtext := ""

	switch {
	case err.Error() == "":
		return
<<<<<<< HEAD
	case IsCommandAbortedError(err):
		headline = "File not overwritten, no kubeconfig created."
=======
>>>>>>> d870a031
	case IsNotLoggedInError(err):
		headline = "You are not logged in."
		subtext = fmt.Sprintf("Use '%s login' to login or '--auth-token' to pass a valid auth token.", config.ProgramName)
	case IsKubectlMissingError(err):
		headline = "kubectl is not installed"
		if runtime.GOOS == "darwin" {
			subtext = "Please install via 'brew install kubernetes-cli' or visit\n"
			subtext += fmt.Sprintf("%s for information on how to install kubectl", kubectlInstallURL)
		} else if runtime.GOOS == "linux" {
			subtext = fmt.Sprintf("Please visit %s for information on how to install kubectl", kubectlInstallURL)
		} else if runtime.GOOS == "windows" {
			subtext = fmt.Sprintf("Please visit %s to download a recent kubectl binary.", kubectlWindowsInstallURL)
		}
	case IsClusterIDMissingError(err):
		headline = "No cluster specified"
		subtext = "Please use the --cluster or -c flag to indicate a cluster ID. Use --help for details."
	default:
		headline = err.Error()
	}

	// print output
	fmt.Println(color.RedString(headline))
	if subtext != "" {
		fmt.Println(subtext)
	}
	os.Exit(1)

}

// verifyCreateKubeconfigPreconditions checks if all preconditions are met and
// returns nil if yes, error if not
func verifyCreateKubeconfigPreconditions(args createKubeconfigArguments, cmdLineArgs []string) error {
	if config.Config.Token == "" && args.authToken == "" {
		return microerror.Mask(notLoggedInError)
	}
	if args.apiEndpoint == "" {
		return microerror.Mask(endpointMissingError)
	}
	if args.clusterID == "" {
		return microerror.Mask(clusterIDMissingError)
	}

	kubectlOkay := util.CheckKubectl()
	if !kubectlOkay {
		return microerror.Mask(kubectlMissingError)
<<<<<<< HEAD
	}

	// ask for confirmation to overwrite existing file
	if args.selfContainedPath != "" && !args.force {
		if _, err := os.Stat(args.selfContainedPath); !os.IsNotExist(err) {
			confirmed := askForConfirmation("Do you want to overwrite " + args.selfContainedPath + " ?")
			if !confirmed {
				return microerror.Mask(commandAbortedError)
			}
		}

=======
>>>>>>> d870a031
	}

	return nil
}

// createKubeconfig adds configuration for kubectl
func createKubeconfigRunOutput(cmd *cobra.Command, cmdLineArgs []string) {
	args := defaultCreateKubeconfigArguments()
	result, err := createKubeconfig(args)

<<<<<<< HEAD
	if err != nil {
=======
	if err == nil {
>>>>>>> d870a031

		headline := ""
		subtext := ""

		switch {
		case IsCouldNotCreateClientError(err):
			headline = "Failed to create API client."
			subtext = "Details: " + err.Error()
		case util.IsCouldNotSetKubectlClusterError(err):
			headline = "Error: " + err.Error()
			subtext = "API endpoint would be: " + result.apiEndpoint
			subtext += "\nCA file path would be: " + result.caCertPath
		case util.IsCouldNotSetKubectlCredentialsError(err):
			headline = "Error: " + err.Error()
			subtext = "Client key path would be: " + result.clientKeyPath
			subtext += "\nClient certificate path would be: " + result.clientCertPath
		case util.IsCouldNotSetKubectlContextError(err):
			headline = "Error: " + err.Error()
		case util.IsCouldNotUseKubectlContextError(err):
			headline = "Error: " + err.Error()
			subtext = "Context name to select is: giantswarm-" + args.clusterID
		case IsClusterNotFoundError(err):
			headline = fmt.Sprintf("Error: Cluster '%s' does not exist.", args.clusterID)
			subtext = "Please check the ID spelling or list clusters using 'gsctl list clusters'."
<<<<<<< HEAD
		case IsCouldNotWriteFileError(err):
			headline = "Error: File could not be written"
			subtext = fmt.Sprintf("Details: %s", err.Error())
=======
>>>>>>> d870a031
		default:
			headline = err.Error()
		}

		// Print error output
		fmt.Println(color.RedString(headline))
		if subtext != "" {
			fmt.Println(subtext)
		}
		os.Exit(1)
	}

	// Success output

	fmt.Println("Creating new key pair…")

	fmt.Printf("New key pair created with ID %s and expiry of %v hours\n",
		util.Truncate(util.CleanKeypairID(result.keypairResponse.Id), 10),
		result.keypairResponse.TtlHours)

<<<<<<< HEAD
	if result.selfContainedPath != "" {
		fmt.Printf("Self-contained kubectl config file written to: %s\n", result.selfContainedPath)

		fmt.Printf("\nTo make use of this file, run:\n\n")
		fmt.Println(color.YellowString("    export KUBECONFIG=" + result.selfContainedPath))
		fmt.Println(color.YellowString("    kubectl cluster-info\n"))

	} else {
		fmt.Println("Certificate and key files written to:")
		fmt.Println(result.caCertPath)
		fmt.Println(result.clientCertPath)
		fmt.Println(result.clientKeyPath)

		fmt.Printf("Switched to kubectl context 'giantswarm-%s'\n\n", args.clusterID)

		// final success message
		fmt.Println(color.GreenString("kubectl is set up. Check it using this command:\n"))
		fmt.Println(color.YellowString("    kubectl cluster-info\n"))
		fmt.Println(color.GreenString("Whenever you want to switch to using this context:\n"))
		fmt.Println(color.YellowString("    kubectl config use-context giantswarm-%s\n", args.clusterID))
	}
=======
	fmt.Println("Certificate and key files written to:")
	fmt.Println(result.caCertPath)
	fmt.Println(result.clientCertPath)
	fmt.Println(result.clientKeyPath)

	fmt.Printf("Switched to kubectl context 'giantswarm-%s'\n\n", args.clusterID)

	// final success message
	fmt.Println(color.GreenString("kubectl is set up. Check it using this command:\n"))
	fmt.Println(color.YellowString("    kubectl cluster-info\n"))
	fmt.Println(color.GreenString("Whenever you want to switch to using this context:\n"))
	fmt.Println(color.YellowString("    kubectl config use-context giantswarm-%s\n", args.clusterID))

>>>>>>> d870a031
}

func createKubeconfig(args createKubeconfigArguments) (createKubeconfigResult, error) {
	result := createKubeconfigResult{}

	clientConfig := client.Configuration{
		Endpoint:  args.apiEndpoint,
		Timeout:   10 * time.Second,
		UserAgent: config.UserAgent(),
	}
	apiClient, clientErr := client.NewClient(clientConfig)
	if clientErr != nil {
		return result, microerror.Maskf(couldNotCreateClientError, clientErr.Error())
	}

	authHeader := "giantswarm " + args.authToken

	// get cluster details
	clusterDetailsResponse, apiResponse, err := apiClient.GetCluster(
		authHeader,
		args.clusterID,
		requestIDHeader,
		createKubeconfigActivityName,
		cmdLine)
	if err != nil {
		return result, microerror.Maskf(err, fmt.Sprintf("HTTP status: %d", apiResponse.StatusCode))
	}

	result.apiEndpoint = clusterDetailsResponse.ApiEndpoint

	addKeyPairBody := gsclientgen.V4AddKeyPairBody{
		Description:              args.description,
		TtlHours:                 args.ttlHours,
		CnPrefix:                 cmdCNPrefix,
		CertificateOrganizations: cmdCertificateOrganizations,
	}

	clientConfig.Timeout = 60 * time.Second
	apiClient, clientErr = client.NewClient(clientConfig)
	if clientErr != nil {
		return result, microerror.Mask(couldNotCreateClientError)
	}

	keypairResponse, apiResponse, err := apiClient.AddKeyPair(authHeader,
		args.clusterID, addKeyPairBody, requestIDHeader,
		createKubeconfigActivityName, cmdLine)

	if err != nil {
		return result, microerror.Mask(err)
	}

<<<<<<< HEAD
	if apiResponse.StatusCode == 404 {
		// cluster not found
		return result, microerror.Mask(clusterNotFoundError)
	} else if apiResponse.StatusCode != 200 && apiResponse.StatusCode != 201 {
		return result, microerror.Maskf(unknownError,
			fmt.Sprintf("Unhandled response code: %v", apiResponse.StatusCode))
	}

	// success
	result.keypairResponse = *keypairResponse

	if args.selfContainedPath == "" {
		// modify the given kubeconfig file
=======
	if apiResponse.StatusCode == 200 || apiResponse.StatusCode == 201 {
		result.keypairResponse = *keypairResponse
>>>>>>> d870a031
		result.caCertPath = util.StoreCaCertificate(config.CertsDirPath,
			args.clusterID, keypairResponse.CertificateAuthorityData)
		result.clientCertPath = util.StoreClientCertificate(config.CertsDirPath,
			args.clusterID, keypairResponse.Id, keypairResponse.ClientCertificateData)
		result.clientKeyPath = util.StoreClientKey(config.CertsDirPath,
			args.clusterID, keypairResponse.Id, keypairResponse.ClientKeyData)

		// edit kubectl config
		if err := util.KubectlSetCluster(args.clusterID, clusterDetailsResponse.ApiEndpoint, result.caCertPath); err != nil {
			return result, microerror.Mask(util.CouldNotSetKubectlClusterError)
		}
		if err := util.KubectlSetCredentials(args.clusterID, result.clientKeyPath, result.clientCertPath); err != nil {
			return result, microerror.Mask(util.CouldNotSetKubectlCredentialsError)
		}
		if err := util.KubectlSetContext(args.clusterID); err != nil {
			return result, microerror.Mask(util.CouldNotSetKubectlContextError)
<<<<<<< HEAD
		}
		if err := util.KubectlUseContext(args.clusterID); err != nil {
			return result, microerror.Mask(util.CouldNotUseKubectlContextError)
		}
	} else {
		// create a self-contained kubeconfig
		kubeconfig := Kubeconfig{
			APIVersion:     "v1",
			Kind:           "Config",
			CurrentContext: "giantswarm-" + args.clusterID,
			Clusters: []KubeconfigNamedCluster{
				KubeconfigNamedCluster{
					Name: "giantswarm-" + args.clusterID,
					Cluster: KubeconfigCluster{
						Server: result.apiEndpoint,
						CertificateAuthorityData: base64.StdEncoding.EncodeToString([]byte(keypairResponse.CertificateAuthorityData)),
					},
				},
			},
			Contexts: []KubeconfigNamedContext{
				KubeconfigNamedContext{
					Name: "giantswarm-" + args.clusterID,
					Context: KubeconfigContext{
						Cluster: "giantswarm-" + args.clusterID,
						User:    "giantswarm-" + args.clusterID + "-user",
					},
				},
			},
			Users: []KubeconfigUser{
				KubeconfigUser{
					Name: "giantswarm-" + args.clusterID + "-user",
					User: KubeconfigUserKeyPair{
						ClientCertificateData: base64.StdEncoding.EncodeToString([]byte(keypairResponse.ClientCertificateData)),
						ClientKeyData:         base64.StdEncoding.EncodeToString([]byte(keypairResponse.ClientKeyData)),
					},
				},
			},
		}

		// create YAML
		yamlBytes, err := yaml.Marshal(&kubeconfig)
		if err != nil {
			return result, microerror.Mask(err)
		}

		err = ioutil.WriteFile(args.selfContainedPath, yamlBytes, 0600)
		if err != nil {
			return result, microerror.Maskf(couldNotWriteFileError, "could not write self-contained kubeconfig file")
		}

		result.selfContainedPath = args.selfContainedPath
=======
		}
		if err := util.KubectlUseContext(args.clusterID); err != nil {
			return result, microerror.Mask(util.CouldNotUseKubectlContextError)
		}

	} else if apiResponse.StatusCode == 404 {
		// cluster not found
		return result, microerror.Mask(clusterNotFoundError)
	} else {
		return result, microerror.Maskf(unknownError,
			fmt.Sprintf("Unhandled response code: %v", apiResponse.StatusCode))
>>>>>>> d870a031
	}

	return result, nil
}<|MERGE_RESOLUTION|>--- conflicted
+++ resolved
@@ -1,10 +1,7 @@
 package commands
 
 import (
-<<<<<<< HEAD
 	"encoding/base64"
-=======
->>>>>>> d870a031
 	"fmt"
 	"io/ioutil"
 	"os"
@@ -26,7 +23,6 @@
 var (
 	// CreateKubeconfigCommand performs the "create kubeconfig" function
 	CreateKubeconfigCommand = &cobra.Command{
-<<<<<<< HEAD
 		Use:   "kubeconfig",
 		Short: "Configure kubectl",
 		Long: `Creates or modifies kubectl configuration to access your Giant Swarm
@@ -53,11 +49,6 @@
 
   gsctl create kubeconfig -c my0c3 --certificate-organizations system:masters
 `,
-=======
-		Use:    "kubeconfig",
-		Short:  "Configure kubectl",
-		Long:   `Modifies kubectl configuration to access your Giant Swarm Kubernetes cluster`,
->>>>>>> d870a031
 		PreRun: createKubeconfigPreRunOutput,
 		Run:    createKubeconfigRunOutput,
 	}
@@ -74,7 +65,6 @@
 // createKubeconfigArguments is an argument struct to pass to our business
 // function and to the validation function
 type createKubeconfigArguments struct {
-<<<<<<< HEAD
 	apiEndpoint       string
 	authToken         string
 	clusterID         string
@@ -84,15 +74,6 @@
 	ttlHours          int32
 	selfContainedPath string
 	force             bool
-=======
-	apiEndpoint string
-	authToken   string
-	clusterID   string
-	description string
-	cnPrefix    string
-	certOrgs    string
-	ttlHours    int32
->>>>>>> d870a031
 }
 
 // defaultCreateKubeconfigArguments creates arguments based on command line
@@ -106,7 +87,6 @@
 	}
 
 	return createKubeconfigArguments{
-<<<<<<< HEAD
 		apiEndpoint:       endpoint,
 		authToken:         token,
 		clusterID:         cmdClusterID,
@@ -116,15 +96,6 @@
 		ttlHours:          int32(cmdTTLDays) * 24,
 		selfContainedPath: cmdKubeconfigSelfContained,
 		force:             cmdForce,
-=======
-		apiEndpoint: endpoint,
-		authToken:   token,
-		clusterID:   cmdClusterID,
-		description: description,
-		cnPrefix:    cmdCNPrefix,
-		certOrgs:    cmdCertificateOrganizations,
-		ttlHours:    int32(cmdTTLDays) * 24,
->>>>>>> d870a031
 	}
 }
 
@@ -139,7 +110,6 @@
 	clientCertPath string
 	// path where we stored the client's private key
 	clientKeyPath string
-<<<<<<< HEAD
 	// absolute path for a self-contained kubeconfig file
 	selfContainedPath string
 }
@@ -189,8 +159,6 @@
 type KubeconfigContext struct {
 	Cluster string `yaml:"cluster"`
 	User    string `yaml:"user"`
-=======
->>>>>>> d870a031
 }
 
 func init() {
@@ -222,11 +190,8 @@
 	switch {
 	case err.Error() == "":
 		return
-<<<<<<< HEAD
 	case IsCommandAbortedError(err):
 		headline = "File not overwritten, no kubeconfig created."
-=======
->>>>>>> d870a031
 	case IsNotLoggedInError(err):
 		headline = "You are not logged in."
 		subtext = fmt.Sprintf("Use '%s login' to login or '--auth-token' to pass a valid auth token.", config.ProgramName)
@@ -272,7 +237,6 @@
 	kubectlOkay := util.CheckKubectl()
 	if !kubectlOkay {
 		return microerror.Mask(kubectlMissingError)
-<<<<<<< HEAD
 	}
 
 	// ask for confirmation to overwrite existing file
@@ -283,9 +247,6 @@
 				return microerror.Mask(commandAbortedError)
 			}
 		}
-
-=======
->>>>>>> d870a031
 	}
 
 	return nil
@@ -296,11 +257,7 @@
 	args := defaultCreateKubeconfigArguments()
 	result, err := createKubeconfig(args)
 
-<<<<<<< HEAD
 	if err != nil {
-=======
-	if err == nil {
->>>>>>> d870a031
 
 		headline := ""
 		subtext := ""
@@ -325,12 +282,9 @@
 		case IsClusterNotFoundError(err):
 			headline = fmt.Sprintf("Error: Cluster '%s' does not exist.", args.clusterID)
 			subtext = "Please check the ID spelling or list clusters using 'gsctl list clusters'."
-<<<<<<< HEAD
 		case IsCouldNotWriteFileError(err):
 			headline = "Error: File could not be written"
 			subtext = fmt.Sprintf("Details: %s", err.Error())
-=======
->>>>>>> d870a031
 		default:
 			headline = err.Error()
 		}
@@ -351,7 +305,6 @@
 		util.Truncate(util.CleanKeypairID(result.keypairResponse.Id), 10),
 		result.keypairResponse.TtlHours)
 
-<<<<<<< HEAD
 	if result.selfContainedPath != "" {
 		fmt.Printf("Self-contained kubectl config file written to: %s\n", result.selfContainedPath)
 
@@ -373,21 +326,6 @@
 		fmt.Println(color.GreenString("Whenever you want to switch to using this context:\n"))
 		fmt.Println(color.YellowString("    kubectl config use-context giantswarm-%s\n", args.clusterID))
 	}
-=======
-	fmt.Println("Certificate and key files written to:")
-	fmt.Println(result.caCertPath)
-	fmt.Println(result.clientCertPath)
-	fmt.Println(result.clientKeyPath)
-
-	fmt.Printf("Switched to kubectl context 'giantswarm-%s'\n\n", args.clusterID)
-
-	// final success message
-	fmt.Println(color.GreenString("kubectl is set up. Check it using this command:\n"))
-	fmt.Println(color.YellowString("    kubectl cluster-info\n"))
-	fmt.Println(color.GreenString("Whenever you want to switch to using this context:\n"))
-	fmt.Println(color.YellowString("    kubectl config use-context giantswarm-%s\n", args.clusterID))
-
->>>>>>> d870a031
 }
 
 func createKubeconfig(args createKubeconfigArguments) (createKubeconfigResult, error) {
@@ -439,7 +377,6 @@
 		return result, microerror.Mask(err)
 	}
 
-<<<<<<< HEAD
 	if apiResponse.StatusCode == 404 {
 		// cluster not found
 		return result, microerror.Mask(clusterNotFoundError)
@@ -453,10 +390,6 @@
 
 	if args.selfContainedPath == "" {
 		// modify the given kubeconfig file
-=======
-	if apiResponse.StatusCode == 200 || apiResponse.StatusCode == 201 {
-		result.keypairResponse = *keypairResponse
->>>>>>> d870a031
 		result.caCertPath = util.StoreCaCertificate(config.CertsDirPath,
 			args.clusterID, keypairResponse.CertificateAuthorityData)
 		result.clientCertPath = util.StoreClientCertificate(config.CertsDirPath,
@@ -473,7 +406,6 @@
 		}
 		if err := util.KubectlSetContext(args.clusterID); err != nil {
 			return result, microerror.Mask(util.CouldNotSetKubectlContextError)
-<<<<<<< HEAD
 		}
 		if err := util.KubectlUseContext(args.clusterID); err != nil {
 			return result, microerror.Mask(util.CouldNotUseKubectlContextError)
@@ -525,19 +457,6 @@
 		}
 
 		result.selfContainedPath = args.selfContainedPath
-=======
-		}
-		if err := util.KubectlUseContext(args.clusterID); err != nil {
-			return result, microerror.Mask(util.CouldNotUseKubectlContextError)
-		}
-
-	} else if apiResponse.StatusCode == 404 {
-		// cluster not found
-		return result, microerror.Mask(clusterNotFoundError)
-	} else {
-		return result, microerror.Maskf(unknownError,
-			fmt.Sprintf("Unhandled response code: %v", apiResponse.StatusCode))
->>>>>>> d870a031
 	}
 
 	return result, nil
