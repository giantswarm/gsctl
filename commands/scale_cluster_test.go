--- conflicted
+++ resolved
@@ -148,9 +148,6 @@
 		t.Error(err)
 	}
 
-<<<<<<< HEAD
-	_, scaleErr := scaleCluster(testArgs)
-=======
 	status, err := getClusterStatus(testArgs.clusterID, "scale-cluster")
 	if err != nil {
 		t.Error(err)
@@ -160,8 +157,8 @@
 		t.Errorf("Expected status.Scaling.DesiredCapacity to be 3, but is %d. status: %#v", status.Cluster.Scaling.DesiredCapacity, status)
 	}
 
-	scaleErr := scaleCluster(testArgs)
->>>>>>> 07e35018
+	_, scaleErr := scaleCluster(testArgs)
+
 	if scaleErr != nil {
 		t.Error(scaleErr)
 	}
