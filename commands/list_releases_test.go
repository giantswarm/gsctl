--- conflicted
+++ resolved
@@ -210,11 +210,7 @@
 		t.Errorf("We expected 2 releases, got %d", len(result.releases))
 	}
 
-<<<<<<< HEAD
 	if result.releases[0].Version != "0.1.0" || result.releases[1].Version != "0.10.0" {
-=======
-	if *result.releases[0].Version != "0.10.0" || *result.releases[1].Version != "0.1.0" {
->>>>>>> 6283c53e
 		t.Error("Releases returned were not in the expected order.")
 	}
 }