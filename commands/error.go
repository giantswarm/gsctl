--- conflicted
+++ resolved
@@ -439,7 +439,6 @@
 	return microerror.Cause(err) == unspecifiedAPIError
 }
 
-<<<<<<< HEAD
 // noUpgradeAvailableError means that the user wanted to start an upgrade, but
 // there is no newer version available for the given cluster
 var noUpgradeAvailableError = &microerror.Error{
@@ -460,7 +459,7 @@
 // IsCouldNotUpgradeClusterError asserts couldNotUpgradeClusterError
 func IsCouldNotUpgradeClusterError(err error) bool {
 	return microerror.Cause(err) == couldNotUpgradeClusterError
-=======
+
 // invalidCNPrefixError means the user has used bad characters in the CN prefix argument
 var invalidCNPrefixError = &microerror.Error{
 	Kind: "invalidCNPrefixError",
@@ -469,7 +468,6 @@
 // IsInvalidCNPrefixError asserts invalidCNPrefixError
 func IsInvalidCNPrefixError(err error) bool {
 	return microerror.Cause(err) == invalidCNPrefixError
->>>>>>> cdf64be2
 }
 
 // invalidDurationError means that a user-provided duration string could not be parsed
