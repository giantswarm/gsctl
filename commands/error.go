package commands

import "github.com/juju/errgo"

// Common errors and matcher functions for the "commands" package.

// unknownError should only be used if there is really no way to
// specify the error any further. Note that there is a more specific
// internalServerError.
var unknownError = errgo.New("unknown error")

// IsUnknownError asserts unknownError.
func IsUnknownError(err error) bool {
	return errgo.Cause(err) == unknownError
}

// couldNotCreateClientError means that a client could not be created
var couldNotCreateClientError = errgo.New("could not create client")

// IsCouldNotCreateClientError asserts couldNotCreateClientError.
func IsCouldNotCreateClientError(err error) bool {
	return errgo.Cause(err) == couldNotCreateClientError
}

// notLoggedInError means that the user is currently not authenticated
var notLoggedInError = errgo.New("user not logged in")

// IsNotLoggedInError asserts notLoggedInError.
func IsNotLoggedInError(err error) bool {
	return errgo.Cause(err) == notLoggedInError
}

// commandAbortedError means that the user has aborted a command or input
var commandAbortedError = errgo.New("user has not confirmed or aborted execution")

// IsCommandAbortedError asserts commandAbortedError
func IsCommandAbortedError(err error) bool {
	return errgo.Cause(err) == commandAbortedError
}

// conflictingFlagsError means that the user combined command line options
// that are incompatible
var conflictingFlagsError = errgo.New("conflicting flags used")

// IsConflictingFlagsError asserts conflictingFlagsError.
func IsConflictingFlagsError(err error) bool {
	return errgo.Cause(err) == conflictingFlagsError
}

// desiredEqualsCurrentStateError means that the user described a desired
// state which is equal to the current state.
var desiredEqualsCurrentStateError = errgo.New("desired state equals current state")

// IsDesiredEqualsCurrentStateError asserts desiredEqualsCurrentStateError.
func IsDesiredEqualsCurrentStateError(err error) bool {
	return errgo.Cause(err) == desiredEqualsCurrentStateError
}

// clusterIDMissingError means a required cluster ID has not been given as input
var clusterIDMissingError = errgo.New("cluster ID not specified")

// IsClusterIDMissingError asserts clusterIDMissingError.
func IsClusterIDMissingError(err error) bool {
	return errgo.Cause(err) == clusterIDMissingError
}

// clusterNotFoundError means that a given cluster does not exist
var clusterNotFoundError = errgo.New("the cluster specified could not be found")

// IsClusterNotFoundError asserts clusterNotFoundError.
func IsClusterNotFoundError(err error) bool {
	return errgo.Cause(err) == clusterNotFoundError
}

// internalServerError should only be used in case of server communication
// being responded to with a response status >= 500.
// See also: unknownError
var internalServerError = errgo.New("an internal server error occurred")

// IsInternalServerError asserts internalServerError.
func IsInternalServerError(err error) bool {
	return errgo.Cause(err) == internalServerError
}

// notAuthorizedError means that an API action could not be performed due to
// an authorization problem (usually a HTTP 401 error)
var notAuthorizedError = errgo.New("not authorized")

// IsNotAuthorizedError asserts notAuthorizedError.
func IsNotAuthorizedError(err error) bool {
	return errgo.Cause(err) == notAuthorizedError
}

// Errors for cluster creation

// numWorkerNodesMissingError means that the user has not specified how many
// worker nodes a new cluster should have
var numWorkerNodesMissingError = errgo.New("number of workers not specified")

// IsNumWorkerNodesMissingError asserts numWorkerNodesMissingError.
func IsNumWorkerNodesMissingError(err error) bool {
	return errgo.Cause(err) == numWorkerNodesMissingError
}

// notEnoughWorkerNodesError means that the user has specified a too low
// number of worker nodes for a cluster
var notEnoughWorkerNodesError = errgo.New("not enough workers specified")

// IsNotEnoughWorkerNodesError asserts notEnoughWorkerNodesError.
func IsNotEnoughWorkerNodesError(err error) bool {
	return errgo.Cause(err) == notEnoughWorkerNodesError
}

// notEnoughCPUCoresPerWorkerError means the user did not request enough CPUs
// for the worker nodes
var notEnoughCPUCoresPerWorkerError = errgo.New("not enough CPU cores per worker specified")

// IsNotEnoughCPUCoresPerWorkerError asserts notEnoughCPUCoresPerWorkerError.
func IsNotEnoughCPUCoresPerWorkerError(err error) bool {
	return errgo.Cause(err) == notEnoughCPUCoresPerWorkerError
}

// notEnoughMemoryPerWorkerError means the user did not request enough RAM
// for the worker nodes
var notEnoughMemoryPerWorkerError = errgo.New("not enough memory per worker specified")

// IsNotEnoughMemoryPerWorkerError asserts notEnoughMemoryPerWorkerError.
func IsNotEnoughMemoryPerWorkerError(err error) bool {
	return errgo.Cause(err) == notEnoughMemoryPerWorkerError
}

// notEnoughStoragePerWorkerError means the user did not request enough disk space
// for the worker nodes
var notEnoughStoragePerWorkerError = errgo.New("not enough storage per worker specified")

// IsNotEnoughStoragePerWorkerError asserts notEnoughStoragePerWorkerError.
func IsNotEnoughStoragePerWorkerError(err error) bool {
	return errgo.Cause(err) == notEnoughStoragePerWorkerError
}

// clusterOwnerMissingError means that the user has not specified an owner organization
// for a new cluster
var clusterOwnerMissingError = errgo.New("no cluster owner specified")

// IsClusterOwnerMissingError asserts clusterOwnerMissingError.
func IsClusterOwnerMissingError(err error) bool {
	return errgo.Cause(err) == clusterOwnerMissingError
}

// yamlFileNotReadableError means a YAML file was not readable
var yamlFileNotReadableError = errgo.New("could not read YAML file")

// IsYAMLFileNotReadableError asserts yamlFileNotReadableError.
func IsYAMLFileNotReadableError(err error) bool {
	return errgo.Cause(err) == yamlFileNotReadableError
}

// couldNotCreateJSONRequestBodyError occurs when we could not create a JSON
// request body based on the input we have, so something in out input attributes
// is wrong.
var couldNotCreateJSONRequestBodyError = errgo.New("could not create JSON request body")

// IsCouldNotCreateJSONRequestBodyError asserts couldNotCreateJSONRequestBodyError.
func IsCouldNotCreateJSONRequestBodyError(err error) bool {
	return errgo.Cause(err) == couldNotCreateJSONRequestBodyError
}

// couldNotCreateClusterError should be used if the API call to create a
// cluster has been responded with status >= 400 and none of the other
// more specific errors apply.
var couldNotCreateClusterError = errgo.New("could not create cluster")

// IsCouldNotCreateClusterError asserts couldNotCreateClusterError.
func IsCouldNotCreateClusterError(err error) bool {
	return errgo.Cause(err) == couldNotCreateClusterError
}

// errors for cluster deletion

// couldNotDeleteClusterError should be used if the API call to delete a
// cluster has been responded with status >= 400
var couldNotDeleteClusterError = errgo.New("could not delete cluster")

// IsCouldNotDeleteClusterError asserts couldNotDeleteClusterError.
func IsCouldNotDeleteClusterError(err error) bool {
	return errgo.Cause(err) == couldNotDeleteClusterError
}

// Errors for scaling a cluster

// couldNotScaleClusterError should be used if the API call to scale a cluster
// has been responded with status >= 400
var couldNotScaleClusterError = errgo.New("could not scale cluster")

// IsCouldNotScaleClusterError asserts couldNotScaleClusterError.
func IsCouldNotScaleClusterError(err error) bool {
	return errgo.Cause(err) == couldNotScaleClusterError
}

// cannotScaleBelowMinimumWorkersError means the user tries to scale to less
// nodes than allowed
var cannotScaleBelowMinimumWorkersError = errgo.New("cannot scale below minimum amount of workers")

// IsCannotScaleBelowMinimumWorkersError asserts cannotScaleBelowMinimumWorkersError.
func IsCannotScaleBelowMinimumWorkersError(err error) bool {
	return errgo.Cause(err) == cannotScaleBelowMinimumWorkersError
}

<<<<<<< HEAD
// user has selected an unknown AWS EC2 instance type
var invalidAwsEc2InstanceTypeError = errgo.New("invalid AWS EC2 instance type selected")

// IsInvalidAwsEc2InstanceTypeError asserts invalidAwsEc2InstanceTypeError.
func IsInvalidAwsEc2InstanceTypeError(err error) bool {
	return errgo.Cause(err) == invalidAwsEc2InstanceTypeError
}

// user has mixed incompatible settings related to different providers
var incompatibleSettingsError = errgo.New("incompatible mix of settings used")

// IsIncompatibleSettingsError asserts incompatibleSettingsError.
func IsIncompatibleSettingsError(err error) bool {
	return errgo.Cause(err) == incompatibleSettingsError
=======
// endpointMissingError means the user has not given an endpoint where expected
var endpointMissingError = errgo.New("no endpoint given")

// IsEndpointMissingError asserts endpointMissingError.
func IsEndpointMissingError(err error) bool {
	return errgo.Cause(err) == endpointMissingError
}

// emptyPasswordError means the password supplied by the user was empty
var emptyPasswordError = errgo.New("empty password given")

// IsEmptyPasswordError asserts emptyPasswordError.
func IsEmptyPasswordError(err error) bool {
	return errgo.Cause(err) == emptyPasswordError
}

// tokenArgumentNotApplicableError means the user used --auth-token argument
// but it wasn't permitted for that command
var tokenArgumentNotApplicableError = errgo.New("token argument cannot be used here")

// IsTokenArgumentNotApplicableError asserts tokenArgumentNotApplicableError.
func IsTokenArgumentNotApplicableError(err error) bool {
	return errgo.Cause(err) == tokenArgumentNotApplicableError
}

// noEmailArgumentGivenError means the email argument was required
// but not given/empty
var noEmailArgumentGivenError = errgo.New("no email argument given")

// IsNoEmailArgumentGivenError asserts noEmailArgumentGivenError
func IsNoEmailArgumentGivenError(err error) bool {
	return errgo.Cause(err) == noEmailArgumentGivenError
}

// invalidCredentialsError means the user's credentials could not be verified
// by the API
var invalidCredentialsError = errgo.New("invalid credentials submitted")

// IsInvalidCredentialsError asserts invalidCredentialsError
func IsInvalidCredentialsError(err error) bool {
	return errgo.Cause(err) == invalidCredentialsError
>>>>>>> a67b68eb
}<|MERGE_RESOLUTION|>--- conflicted
+++ resolved
@@ -206,7 +206,6 @@
 	return errgo.Cause(err) == cannotScaleBelowMinimumWorkersError
 }
 
-<<<<<<< HEAD
 // user has selected an unknown AWS EC2 instance type
 var invalidAwsEc2InstanceTypeError = errgo.New("invalid AWS EC2 instance type selected")
 
@@ -221,7 +220,8 @@
 // IsIncompatibleSettingsError asserts incompatibleSettingsError.
 func IsIncompatibleSettingsError(err error) bool {
 	return errgo.Cause(err) == incompatibleSettingsError
-=======
+}
+
 // endpointMissingError means the user has not given an endpoint where expected
 var endpointMissingError = errgo.New("no endpoint given")
 
@@ -263,5 +263,4 @@
 // IsInvalidCredentialsError asserts invalidCredentialsError
 func IsInvalidCredentialsError(err error) bool {
 	return errgo.Cause(err) == invalidCredentialsError
->>>>>>> a67b68eb
 }