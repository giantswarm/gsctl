--- conflicted
+++ resolved
@@ -3,24 +3,18 @@
 // This file defines some variables to be available in all commands
 
 import (
-<<<<<<< HEAD
+  "bufio"
 	"fmt"
-=======
-	"bufio"
-	"fmt"
-	"log"
->>>>>>> a26cd0c1
+  "log"
 	"math/rand"
 	"os"
 	"strings"
 	"time"
 
-<<<<<<< HEAD
 	"github.com/giantswarm/columnize"
 	"github.com/giantswarm/gsclientgen"
-=======
-	"github.com/fatih/color"
->>>>>>> a26cd0c1
+  
+  "github.com/fatih/color"
 )
 
 var (
@@ -72,7 +66,6 @@
 	return ""
 }
 
-<<<<<<< HEAD
 // dumpAPIResponse prints details on an API response, useful in case of an error
 func dumpAPIResponse(response gsclientgen.APIResponse) {
 	output := []string{}
@@ -81,7 +74,8 @@
 	output = append(output, fmt.Sprintf("Status:|%s", response.Response.Status))
 	output = append(output, fmt.Sprintf("Response body:|%v", string(response.Payload)))
 	fmt.Println(columnize.SimpleFormat(output))
-=======
+}
+
 // askForConfirmation asks the user for confirmation. A user must type in "yes" or "no" and
 // then press enter. It has fuzzy matching, so "y", "Y", "yes", "YES", and "Yes" all count as
 // confirmations. If the input is not recognized, it will ask again. The function does not return
@@ -105,5 +99,4 @@
 			return false
 		}
 	}
->>>>>>> a26cd0c1
 }