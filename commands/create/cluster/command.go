/*
Package cluster defines the 'create cluster' command.

The command deals with a few delicacies/spiecialties:

- Cluster spec details, e. g. which instance type to use for workers, can
  be specified by the user, but don't have to. The backend will
  fill in missing details using defaulting.

- Cluster spec details can be provided either using command line flags
  or by passing a YAML definition. When passing a YAML definition, some
  attributes from that definition can even be overridden using flags.

- On AWS, starting from a certain release version, clusters will have
  node pools and will be created using the v5 API endpoint. On other providers
  as well as on AWS for older releases, the v4 API endpoint has to be used.

*/
package cluster

import (
	"fmt"
	"os"
	"sort"

	"github.com/Masterminds/semver"
	"github.com/fatih/color"
	"github.com/giantswarm/gscliauth/config"
	"github.com/giantswarm/gsclientgen/models"
	"github.com/giantswarm/microerror"
	"github.com/juju/errgo"
	"github.com/spf13/afero"
	"github.com/spf13/cobra"

	"github.com/giantswarm/gsctl/capabilities"
	"github.com/giantswarm/gsctl/client"
	"github.com/giantswarm/gsctl/commands/errors"
	"github.com/giantswarm/gsctl/commands/types"
	"github.com/giantswarm/gsctl/flags"
)

// Arguments contains all possible input parameter needed
// (and optionally available) for creating a cluster.
type Arguments struct {
	APIEndpoint           string
	AuthToken             string
	CreateDefaultNodePool bool
	ClusterName           string
	FileSystem            afero.Fs
	InputYAMLFile         string
	Owner                 string
	ReleaseVersion        string
	Scheme                string
	UserProvidedToken     string
	Verbose               bool
}

// collectArguments gets arguments from flags and returns an Arguments object.
func collectArguments() Arguments {
	endpoint := config.Config.ChooseEndpoint(flags.APIEndpoint)
	token := config.Config.ChooseToken(endpoint, flags.Token)
	scheme := config.Config.ChooseScheme(endpoint, flags.Token)

	return Arguments{
		APIEndpoint:           endpoint,
		AuthToken:             token,
		ClusterName:           flags.ClusterName,
		CreateDefaultNodePool: flags.CreateDefaultNodePool,
		FileSystem:            config.FileSystem,
		InputYAMLFile:         flags.InputYAMLFile,
		Owner:                 flags.Owner,
		ReleaseVersion:        flags.Release,
		Scheme:                scheme,
		UserProvidedToken:     flags.Token,
		Verbose:               flags.Verbose,
	}
}

// creationResult is the struct to gather all our API call results.
type creationResult struct {
	// cluster ID
	ID string
	// location to fetch details on new cluster from
	Location string
	// cluster definition assembled, v4 compatible
	DefinitionV4 *types.ClusterDefinitionV4
	DefinitionV5 *types.ClusterDefinitionV5

	// HasErrors should be true if we saw some non-critical errors.
	// This is only relevant in v5 and should only be used if a node
	// pool could not be created successfully.
	HasErrors bool
}

const (
	createClusterActivityName = "create-cluster"

	standardInputSpecialPath = "-"
)

var (
	// Command performs the "create cluster" function
	Command = &cobra.Command{
		Use:   "cluster",
		Short: "Create cluster",
		Long: `Creates a new Kubernetes cluster.

You can specify a few cluster attributes like name, owner and release version
using command line flags. Additional attributes regarding the worker node
specification can be added using a YAML definition file.

For details about the cluster definition YAML format, see

  https://docs.giantswarm.io/reference/cluster-definition/

Note that you can also command line flags override settings from the YAML
definition.

Defaults
--------

All parameters you don't set explicitly will be set using defaults. You can
get some information on these defaults using the 'gsctl info' command, as they
might be specific for the installation you are working with. Here are some
general defaults:

- Release: the latest release is used.
- Workers
  - On AWS and when using the latest release, and when not specifying node pool
<<<<<<< HEAD
    details via a clsuter definition, the cluster will be created with a 
    default node pool. You may define node pools in your cluster definition
    YAML or add node pools one by one using 'gsctl create nodepool'.
=======
	details via a cluster definition, the cluster will be created with a 
	default node pool. You may define node pools in your cluster definition
	YAML or add node pools one by one using 'gsctl create nodepool'.
>>>>>>> 9205c26a
  - On AWS with releases prior to node pools, and with Azure and KVM, the
    cluster will have three worker nodes by default, using pretty much the
    minimal spec for a working cluster.
  - Autoscaling will be inactive initially, as the minimum and maximum of the
    scaling range  will be set to 3.
  - All worker nodes will be in the same availability zone.
  - The cluster will have a generic name.

Examples:

  gsctl create cluster --owner acme

  gsctl create cluster --owner acme --name "Production Cluster"

  gsctl create cluster --file ./cluster.yaml

  gsctl create cluster --file ./staging-cluster.yaml \
    --owner acme --name Staging

  cat my-cluster.yaml | gsctl create cluster -f -

With Bash and other compatible shells, the syntax shown below can be used to
create a YAML defininition and pass it to the command in one go, without the 
need for a file:

gsctl create cluster -f - <<EOF
owner: acme
name: Test cluster using two AZs
release_version: 8.2.0
availability_zones: 2
EOF

For v5 clusters (those with node pool support) gsctl automatically creates a
node pool using default settings, if you don't specify your own node pools.
You can suppress the creation of the default node pool by setting the
flag --create-default-nodepool to false. Example:

  gsctl create cluster \
    --owner acme \
    --name "Empty cluster" \
    --create-default-nodepool=false
`,
		PreRun: printValidation,
		Run:    printResult,
	}

	// the client wrapper we will use in this command.
	clientWrapper *client.Wrapper
)

func init() {
	initFlags()
}

func initFlags() {
	Command.ResetFlags()

	Command.Flags().StringVarP(&flags.InputYAMLFile, "file", "f", "", "Path to a cluster definition YAML file. Use '-' to read from STDIN.")
	Command.Flags().StringVarP(&flags.ClusterName, "name", "n", "", "Cluster name")
	Command.Flags().StringVarP(&flags.Owner, "owner", "o", "", "Organization to own the cluster")
	Command.Flags().StringVarP(&flags.Release, "release", "r", "", "Release version to use, e. g. '1.2.3'. Defaults to the latest. See 'gsctl list releases --help' for details.")
	Command.Flags().BoolVarP(&flags.CreateDefaultNodePool, "create-default-nodepool", "", true, "Whether a default node pool should be created if none is specified in the definition. Requires node pool support.")
}

// printValidation runs our pre-checks.
// If errors occur, error info is printed to STDOUT/STDERR
// and the program will exit with non-zero exit codes.
func printValidation(cmd *cobra.Command, positionalArgs []string) {
	args := collectArguments()

	headline := ""
	subtext := ""

	err := verifyPreconditions(args)
	if err != nil {
		client.HandleErrors(err)
		errors.HandleCommonErrors(err)

		switch {
		case errors.IsConflictingFlagsError(err):
			headline = "Conflicting flags used"
			subtext = "When specifying a definition via a YAML file, certain flags must not be used."
		default:
			headline = err.Error()
		}

		// print output
		fmt.Println(color.RedString(headline))
		if subtext != "" {
			fmt.Println(subtext)
		}
		os.Exit(1)
	}
}

// printResult calls addCluster() and creates user-friendly output of the result
func printResult(cmd *cobra.Command, positionalArgs []string) {
	// use arguments as passed from command line via cobra
	args := collectArguments()

	result, err := addCluster(args)
	if err != nil {
		client.HandleErrors(err)
		errors.HandleCommonErrors(err)

		var headline string
		var subtext string
		richError, richErrorOK := err.(*errgo.Err)

		switch {
		case errors.IsClusterOwnerMissingError(err):
			headline = "No owner organization set"
			subtext = "Please specify an owner organization for the cluster via the --owner flag."
			if args.InputYAMLFile != "" {
				subtext = "Please specify an owner organization for the cluster in your definition file or set one via the --owner flag."
			}
		case errors.IsYAMLNotParseable(err):
			headline = "Could not parse YAML"
			if args.InputYAMLFile == standardInputSpecialPath {
				subtext = "The YAML data given via STDIN could not be parsed into a cluster definition."
			} else {
				subtext = fmt.Sprintf("The YAML data read from file '%s' could not be parsed into a cluster definition.", args.InputYAMLFile)
			}
		case errors.IsYAMLFileNotReadable(err):
			if args.InputYAMLFile == standardInputSpecialPath {
				headline = "Could not read YAML from STDIN"
				subtext = "The YAML definition given via standard input could not be parsed.\n"
				subtext += fmt.Sprintf("Details: %s", err.Error())
			} else {
				headline = "Could not read YAML file"
				subtext = fmt.Sprintf("The file '%s' could not be read. Please make sure that it is readable and contains valid YAML.\n", args.InputYAMLFile)
				subtext += fmt.Sprintf("Details: %s", err.Error())
			}
		case errors.IsIncompatibleSettings(err):
			headline = "Incompatible settings"
			subtext = "The provided cluster details/definition are not compatible with the capabilities of the installation and/or release.\n"
			subtext += fmt.Sprintf("Error details: %s", err.Error())
		case errors.IsCouldNotCreateJSONRequestBodyError(err):
			headline = "Could not create the JSON body for cluster creation API request"
			subtext = "There seems to be a problem in parsing the cluster definition. Please contact Giant Swarm via Slack or via support@giantswarm.io with details on how you executes this command."
		case errors.IsNotAuthorizedError(err):
			headline = "Not authorized"
			subtext = "No cluster has been created, as you are are not authenticated or not authorized to perform this action."
			subtext += " Please check your credentials or, to make sure, use 'gsctl login' to log in again."
		case errors.IsOrganizationNotFoundError(err):
			headline = "Organization not found"
			subtext = "The organization set to own the cluster does not exist."
		case errors.IsCouldNotCreateClusterError(err):
			headline = "The cluster could not be created."
			subtext = "You might try again in a few moments. If that doesn't work, please contact the Giant Swarm support team."
			subtext += " Sorry for the inconvenience!"

			// more details for backend side / connection errors
			subtext += "\n\nDetails:\n"
			if richErrorOK {
				subtext += richError.Message()
			} else {
				subtext += err.Error()
			}

		default:
			headline = err.Error()
		}

		// output error information
		fmt.Println(color.RedString(headline))
		if subtext != "" {
			fmt.Println(subtext)
		}
		os.Exit(1)
	}

	// success output
	if result.DefinitionV4 != nil {
		if result.DefinitionV4.Name != "" {
			fmt.Println(color.GreenString("New cluster '%s' (ID '%s') for organization '%s' is launching.", result.DefinitionV4.Name, result.ID, result.DefinitionV4.Owner))
		} else {
			fmt.Println(color.GreenString("New cluster with ID '%s' for organization '%s' is launching.", result.ID, result.DefinitionV4.Owner))
		}
	} else if result.DefinitionV5 != nil {
		if result.DefinitionV5.Name != "" {
			fmt.Println(color.GreenString("New cluster '%s' (ID '%s') for organization '%s' has been created.", result.DefinitionV5.Name, result.ID, result.DefinitionV5.Owner))
		} else {
			fmt.Println(color.GreenString("New cluster with ID '%s' for organization '%s' has been created.", result.ID, result.DefinitionV5.Owner))
		}

		if result.HasErrors {
			fmt.Println("Note: Some error(s) occurred during node pool creation. Please check the error details above.")
			fmt.Printf("To verify that nodes are coming up, please use the following commands:\n\n")
			fmt.Printf("    %s \n", color.YellowString(fmt.Sprintf("gsctl list nodepools %s", result.ID)))
			fmt.Printf("    %s \n", color.YellowString(fmt.Sprintf("gsctl show nodepool %s/<nodepool-id>", result.ID)))
		}
	}

	fmt.Println("\nAdd a key pair and settings for kubectl using")
	fmt.Println("")
	fmt.Printf("    %s", color.YellowString(fmt.Sprintf("gsctl create kubeconfig --cluster=%s \n", result.ID)))
	fmt.Println("")
	fmt.Println("Take into consideration all clusters have enabled RBAC and may you want to provide a correct organization for the certificates (like operators, testers, developer, ...).")
	fmt.Println("")
	fmt.Printf("    %s \n", color.YellowString(fmt.Sprintf("gsctl create kubeconfig --cluster=%s --certificate-organizations system:masters", result.ID)))
	fmt.Println("")
	fmt.Println("To know more about how to create the kubeconfig run")
	fmt.Println("")
	fmt.Printf("    %s \n\n", color.YellowString("gsctl create kubeconfig --help"))
}

// verifyPreconditions checks preconditions and returns an error in case.
func verifyPreconditions(args Arguments) error {
	// logged in?
	if args.AuthToken == "" && args.UserProvidedToken == "" {
		return microerror.Mask(errors.NotLoggedInError)
	}

	return nil
}

// getLatestActiveReleaseVersion returns the latest active release.
func getLatestActiveReleaseVersion(clientWrapper *client.Wrapper, auxParams *client.AuxiliaryParams) (string, error) {
	response, err := clientWrapper.GetReleases(auxParams)
	if err != nil {
		return "", microerror.Mask(err)
	}

	activeReleases := []*models.V4ReleaseListItem{}
	for _, r := range response.Payload {
		if r.Active {
			activeReleases = append(activeReleases, r)
		}
	}

	// sort releases by version (descending)
	sort.Slice(activeReleases[:], func(i, j int) bool {
		vi, err := semver.NewVersion(*activeReleases[i].Version)
		if err != nil {
			return false
		}
		vj, err := semver.NewVersion(*activeReleases[j].Version)
		if err != nil {
			return true
		}

		return vi.GreaterThan(vj)
	})

	return *activeReleases[0].Version, nil
}

// addCluster collects information to decide whether to create a cluster
// via the v4 or v5 API endpoint, then calls the according functions
// and returns results.
func addCluster(args Arguments) (*creationResult, error) {
	var err error

	clientWrapper, err := client.NewWithConfig(args.APIEndpoint, args.UserProvidedToken)
	if err != nil {
		return nil, microerror.Mask(err)
	}

	auxParams := clientWrapper.DefaultAuxiliaryParams()
	auxParams.ActivityName = createClusterActivityName

	// Ensure provider information is there.
	if config.Config.Provider == "" {
		if flags.Verbose {
			fmt.Println(color.WhiteString("Fetching installation information"))
		}

		info, err := clientWrapper.GetInfo(auxParams)
		if err != nil {
			return nil, microerror.Mask(err)
		}

		err = config.Config.SetProvider(info.Payload.General.Provider)
		if err != nil {
			return nil, microerror.Mask(err)
		}
	}

	// Process YAML definition (if given), so we can take a 'release_version' key into consideration.
	var definitionInterface interface{}
	if args.InputYAMLFile == standardInputSpecialPath {
		definitionInterface, err = readDefinitionFromSTDIN()

		if err != nil {
			return nil, microerror.Maskf(errors.YAMLFileNotReadableError, err.Error())
		}
	} else if args.InputYAMLFile != "" {
		// definition from file (and optionally flags)
		definitionInterface, err = readDefinitionFromFile(args.FileSystem, args.InputYAMLFile)
		if err != nil {
			return nil, microerror.Maskf(errors.YAMLFileNotReadableError, err.Error())
		}
	}

	// The release version we are selecting, based on command line flags, YAML definition,
	// or as the latest release available.
	var wantedRelease string

	// nodePoolsEnabled stores whether we can assume the v5 API (node pools) for this command execution.
	var nodePoolsEnabled = false

	var usesV4Definition, usesV5Definition bool
	var defV4 types.ClusterDefinitionV4
	var defV5 types.ClusterDefinitionV5

	// Assert YAML definition version.
	// Order is important here! We try v5 first. Only if that fails, we try v4.
	switch def := definitionInterface.(type) {
	case *types.ClusterDefinitionV5:
		usesV5Definition = true
		defV5 = *def
	case *types.ClusterDefinitionV4:
		usesV4Definition = true
		defV4 = *def
	default:
		// Intentionally doing nothing.
	}

	// Check for wanted release from YAML definition.
	if usesV5Definition && defV5.ReleaseVersion != "" {
		wantedRelease = defV5.ReleaseVersion
	} else if usesV4Definition && defV4.ReleaseVersion != "" {
		wantedRelease = defV4.ReleaseVersion
	}

	// args overwrite definition content.
	if args.ReleaseVersion != "" {
		wantedRelease = args.ReleaseVersion
	}

	// If no release is set, use latest active release.
	// We need a release version here in order to be able to check capabilities.
	if wantedRelease == "" {
		latest, err := getLatestActiveReleaseVersion(clientWrapper, auxParams)
		if err != nil {
			return nil, microerror.Mask(err)
		}

		if args.Verbose {
			fmt.Println(color.WhiteString("Determined release version %s is the latest, so this will be used.", latest))
		}
		wantedRelease = latest
	}

	// Fetch node pools capabilities info.
	capabilityService, err := capabilities.New(config.Config.Provider, clientWrapper)
	if err != nil {
		return nil, microerror.Mask(err)
	}

	if args.Verbose {
		fmt.Println(color.WhiteString("Fetching installation capabilities"))
	}

	nodePoolsEnabled, err = capabilityService.HasCapability(wantedRelease, capabilities.NodePools)

	// Fail for edge cases:
	// - User uses v5 definition, but the installation doesn't support node pools.
	// - User uses v5 definition, but the release version requires v4.
	// - User uses v4 definition, but the release version requires v5.
	if nodePoolsEnabled && usesV4Definition {
		return nil, microerror.Maskf(errors.IncompatibleSettingsError, "please use a v5 definition or specify a release version that allows v4")
	} else if !nodePoolsEnabled && usesV5Definition {
		return nil, microerror.Maskf(errors.IncompatibleSettingsError, "please use a v4 definition or specify a release version that allows v5")
	}

	result := &creationResult{}

	if definitionInterface != nil {
		if usesV5Definition {
			result.DefinitionV5 = &defV5
			nodePoolsEnabled = true
		} else if usesV4Definition {
			result.DefinitionV4 = &defV4
		} else {
			return nil, microerror.Maskf(errors.YAMLNotParseableError, "unclear whether v4 or v5 cluster should be created")
		}
	}

	if nodePoolsEnabled {
		if args.Verbose {
			fmt.Println(color.WhiteString("Using the v5 API to create a cluster with node pool support"))
		}

		if result.DefinitionV5 == nil {
			result.DefinitionV5 = &types.ClusterDefinitionV5{}
		}

		updateDefinitionFromFlagsV5(result.DefinitionV5, args.ClusterName, args.ReleaseVersion, args.Owner)

		id, hasErrors, err := addClusterV5(result.DefinitionV5, args, clientWrapper, auxParams)
		if err != nil {
			return nil, microerror.Mask(err)
		}

		result.ID = id
		result.HasErrors = hasErrors

	} else {
		if args.Verbose {
			fmt.Println(color.WhiteString("Using the v4 API to create a cluster"))
		}

		if result.DefinitionV4 == nil {
			result.DefinitionV4 = &types.ClusterDefinitionV4{}
		}

		updateDefinitionFromFlagsV4(result.DefinitionV4, args.ClusterName, args.ReleaseVersion, args.Owner)

		id, location, err := addClusterV4(result.DefinitionV4, args, clientWrapper, auxParams)
		if err != nil {
			return nil, microerror.Mask(err)
		}

		result.ID = id
		result.Location = location
	}

	return result, nil
}<|MERGE_RESOLUTION|>--- conflicted
+++ resolved
@@ -127,15 +127,9 @@
 - Release: the latest release is used.
 - Workers
   - On AWS and when using the latest release, and when not specifying node pool
-<<<<<<< HEAD
-    details via a clsuter definition, the cluster will be created with a 
+    details via a cluster definition, the cluster will be created with a 
     default node pool. You may define node pools in your cluster definition
     YAML or add node pools one by one using 'gsctl create nodepool'.
-=======
-	details via a cluster definition, the cluster will be created with a 
-	default node pool. You may define node pools in your cluster definition
-	YAML or add node pools one by one using 'gsctl create nodepool'.
->>>>>>> 9205c26a
   - On AWS with releases prior to node pools, and with Azure and KVM, the
     cluster will have three worker nodes by default, using pretty much the
     minimal spec for a working cluster.
