// Package cluster defines the 'create cluster' command.
package cluster

import (
	"bufio"
	"encoding/json"
	"fmt"
	"log"
	"os"
	"strings"

	"github.com/fatih/color"
	"github.com/giantswarm/gscliauth/config"
	"github.com/giantswarm/gsclientgen/models"
	"github.com/giantswarm/microerror"
	"github.com/juju/errgo"
	"github.com/spf13/afero"
	"github.com/spf13/cobra"
	yaml "gopkg.in/yaml.v2"

	"github.com/giantswarm/gsctl/client"
	"github.com/giantswarm/gsctl/commands/errors"
	"github.com/giantswarm/gsctl/commands/types"
	"github.com/giantswarm/gsctl/flags"
	"github.com/giantswarm/gsctl/limits"
)

// Arguments contains all possible input parameter needed
// (and optionally available) for creating a cluster.
type Arguments struct {
	APIEndpoint              string
	AuthToken                string
	AvailabilityZones        int
	ClusterName              string
	DryRun                   bool
	FileSystem               afero.Fs
	InputYAMLFile            string
	NumWorkers               int
	Owner                    string
	ReleaseVersion           string
	Scheme                   string
	UserProvidedToken        string
	Verbose                  bool
	WorkerAwsEc2InstanceType string
	WorkerAzureVMSize        string
	WorkerMemorySizeGB       float32
	WorkerNumCPUs            int
	WorkersMax               int64
	WorkersMin               int64
	WorkerStorageSizeGB      float32
}

func collectArguments() Arguments {
	endpoint := config.Config.ChooseEndpoint(flags.APIEndpoint)
	token := config.Config.ChooseToken(endpoint, flags.Token)
	scheme := config.Config.ChooseScheme(endpoint, flags.Token)

	return Arguments{
		APIEndpoint:              endpoint,
		AuthToken:                token,
		AvailabilityZones:        cmdAvailabilityZones,
		ClusterName:              cmdClusterName,
		DryRun:                   cmdDryRun,
		FileSystem:               config.FileSystem,
		InputYAMLFile:            cmdInputYAMLFile,
		NumWorkers:               flags.NumWorkers,
		Owner:                    cmdOwner,
		ReleaseVersion:           flags.Release,
		Scheme:                   scheme,
		UserProvidedToken:        flags.Token,
		Verbose:                  flags.Verbose,
		WorkerAwsEc2InstanceType: flags.WorkerAwsEc2InstanceType,
		WorkerAzureVMSize:        cmdWorkerAzureVMSize,
		WorkerMemorySizeGB:       flags.WorkerMemorySizeGB,
		WorkerNumCPUs:            flags.WorkerNumCPUs,
		WorkersMax:               flags.WorkersMax,
		WorkersMin:               flags.WorkersMin,
		WorkerStorageSizeGB:      flags.WorkerStorageSizeGB,
	}
}

type creationResult struct {
	// cluster ID
	id string
	// location to fetch details on new cluster from
	location string
	// cluster definition assembled
	definition *types.ClusterDefinition
}

const (
	createClusterActivityName = "create-cluster"
)

var (
	// Command performs the "create cluster" function
	Command = &cobra.Command{
		Use:   "cluster",
		Short: "Create cluster",
		Long: `Creates a new Kubernetes cluster.

For simple specification of a set of equal worker nodes, command line flags can
be used.

Alternatively, the --file|-f flag allows to pass a detailed definition YAML file
that can contain specs for each individual worker node, like number of CPUs,
memory size, local storage size, and node labels.

When using a definition file, some command line flags like --name|-n and
--owner|-o can be used to extend the definition given as a file. Command line
flags take precedence.

Examples:

  gsctl create cluster --file my-cluster.yaml

  gsctl create cluster \
    -o myorg -n "My KVM Cluster" \
    --num-workers 5 --num-cpus 2

  gsctl create cluster \
    -o myorg -n "My AWS Autoscaling Cluster" \
    --workers-min 3 --workers-max 6 \
    --aws-instance-type m3.xlarge

  gsctl create cluster \
    -o myorg -n "My Azure Cluster" \
    --num-workers 5 \
    --azure-vm-size Standard_D2s_v3

  gsctl create cluster \
    -o myorg -n "Cluster using specific version" \
    --release 1.2.3

  gsctl create cluster \
    -o myorg --num-workers 3 \
	--dry-run --verbose

  cat my-cluster.yaml | gsctl create cluster -f -
`,
		PreRun: printValidation,
		Run:    printResult,
	}
	cmdAvailabilityZones int
	// path to the input file used optionally as cluster definition
	cmdInputYAMLFile string
	// cluster name set via flag on execution
	cmdClusterName string
	// owner organization of the cluster as set via flag on execution
	cmdOwner string
	// Azure VmSize to use, provided as a command line flag
	cmdWorkerAzureVMSize string
	// dry run command line flag
	cmdDryRun bool
)

func init() {
	initFlags()
}

func initFlags() {
	Command.ResetFlags()

	Command.Flags().IntVarP(&cmdAvailabilityZones, "availability-zones", "", 0, "Number of availability zones to use on AWS. Default is 1.")
	Command.Flags().StringVarP(&cmdInputYAMLFile, "file", "f", "", "Path to a cluster definition YAML file. Use '-' to read from STDIN.")
	Command.Flags().StringVarP(&cmdClusterName, "name", "n", "", "Cluster name")
	Command.Flags().StringVarP(&cmdOwner, "owner", "o", "", "Organization to own the cluster")
	Command.Flags().StringVarP(&flags.Release, "release", "r", "", "Release version to use, e. g. '1.2.3'. Defaults to the latest. See 'gsctl list releases --help' for details.")
	Command.Flags().IntVarP(&flags.NumWorkers, "num-workers", "", 0, "Shorthand to set --workers-min and --workers-max to the same value. Can't be used with -f|--file.")
	Command.Flags().Int64VarP(&flags.WorkersMin, "workers-min", "", 0, "Minimum number of worker nodes. Can't be used with -f|--file.")
	Command.Flags().Int64VarP(&flags.WorkersMax, "workers-max", "", 0, "Maximum number of worker nodes. Can't be used with -f|--file.")
	Command.Flags().StringVarP(&flags.WorkerAwsEc2InstanceType, "aws-instance-type", "", "", "EC2 instance type to use for workers (AWS only), e. g. 'm3.large'")
	Command.Flags().StringVarP(&cmdWorkerAzureVMSize, "azure-vm-size", "", "", "VmSize to use for workers (Azure only), e. g. 'Standard_D2s_v3'")
	Command.Flags().IntVarP(&flags.WorkerNumCPUs, "num-cpus", "", 0, "Number of CPU cores per worker node. Can't be used with -f|--file.")
	Command.Flags().Float32VarP(&flags.WorkerMemorySizeGB, "memory-gb", "", 0, "RAM per worker node. Can't be used with -f|--file.")
	Command.Flags().Float32VarP(&flags.WorkerStorageSizeGB, "storage-gb", "", 0, "Local storage size per worker node. Can't be used with -f|--file.")
	Command.Flags().BoolVarP(&cmdDryRun, "dry-run", "", false, "If set, the cluster won't be created. Useful with -v|--verbose.")
}

// printValidation runs our pre-checks.
// If errors occur, error info is printed to STDOUT/STDERR
// and the program will exit with non-zero exit codes.
func printValidation(cmd *cobra.Command, args []string) {
	aca := collectArguments()

	headline := ""
	subtext := ""

	err := verifyPreconditions(aca)
	if err != nil {
		errors.HandleCommonErrors(err)

		switch {
		case errors.IsConflictingFlagsError(err):
			headline = "Conflicting flags used"
			subtext = "When specifying a definition via a YAML file, certain flags must not be used."
		case errors.IsConflictingWorkerFlagsUsed(err):
			headline = "Conflicting flags used"
			subtext = "When specifying --num-workers, neither --workers-max nor --workers-min must be used."
		case errors.IsWorkersMinMaxInvalid(err):
			headline = "Number of worker nodes invalid"
			subtext = "Node count flag --workers-min must not be higher than --workers-max."
		case errors.IsNumWorkerNodesMissingError(err):
			headline = "Number of worker nodes required"
			subtext = "When specifying worker node details, you must also specify the number of worker nodes."
		case errors.IsNotEnoughWorkerNodesError(err):
			headline = "Not enough worker nodes specified"
			subtext = fmt.Sprintf("You'll need at least %v worker nodes for a useful cluster.", limits.MinimumNumWorkers)
		case errors.IsNotEnoughCPUCoresPerWorkerError(err):
			headline = "Not enough CPUs per worker specified"
			subtext = fmt.Sprintf("You'll need at least %v CPU cores per worker node.", limits.MinimumWorkerNumCPUs)
		case errors.IsNotEnoughMemoryPerWorkerError(err):
			headline = "Not enough Memory per worker specified"
			subtext = fmt.Sprintf("You'll need at least %.1f GB per worker node.", limits.MinimumWorkerMemorySizeGB)
		case errors.IsNotEnoughStoragePerWorkerError(err):
			headline = "Not enough Storage per worker specified"
			subtext = fmt.Sprintf("You'll need at least %.1f GB per worker node.", limits.MinimumWorkerStorageSizeGB)
		default:
			headline = err.Error()
		}

		// print output
		fmt.Println(color.RedString(headline))
		if subtext != "" {
			fmt.Println(subtext)
		}
		os.Exit(1)
	}
}

// printResult calls addCluster() and creates user-friendly output of the result
func printResult(cmd *cobra.Command, positionalArgs []string) {
	// use arguments as passed from command line via cobra
	aca := collectArguments()

	result, err := addCluster(aca)
	if err != nil {
		errors.HandleCommonErrors(err)
		client.HandleErrors(err)

		var headline string
		var subtext string
		richError, richErrorOK := err.(*errgo.Err)

		switch {
		case errors.IsClusterOwnerMissingError(err):
			headline = "No owner organization set"
			subtext = "Please specify an owner organization for the cluster via the --owner flag."
			if aca.InputYAMLFile != "" {
				subtext = "Please specify an owner organization for the cluster in your definition file or set one via the --owner flag."
			}
		case errors.IsNotEnoughWorkerNodesError(err):
			headline = "Not enough worker nodes specified"
			subtext = fmt.Sprintf("If you specify workers in your definition file, you'll have to specify at least %d worker nodes for a useful cluster.", limits.MinimumNumWorkers)
		case errors.IsYAMLNotParseable(err):
			headline = "Could not parse YAML"
			if aca.InputYAMLFile == "-" {
				subtext = "The YAML data given via STDIN could not be parsed into a cluster definition."
			} else {
				subtext = fmt.Sprintf("The YAML data read from file '%s' could not be parsed into a cluster definition.", aca.InputYAMLFile)
			}
		case errors.IsYAMLFileNotReadable(err):
			headline = "Could not read YAML file"
			subtext = fmt.Sprintf("The file '%s' could not be read. Please make sure that it is readable and contains valid YAML.", aca.InputYAMLFile)
		case errors.IsCouldNotCreateJSONRequestBodyError(err):
			headline = "Could not create the JSON body for cluster creation API request"
			subtext = "There seems to be a problem in parsing the cluster definition. Please contact Giant Swarm via Slack or via support@giantswarm.io with details on how you executes this command."
		case errors.IsNotAuthorizedError(err):
			headline = "Not authorized"
			subtext = "No cluster has been created, as you are are not authenticated or not authorized to perform this action."
			subtext += " Please check your credentials or, to make sure, use 'gsctl login' to log in again."
		case errors.IsOrganizationNotFoundError(err):
			headline = "Organization not found"
			subtext = "The organization set to own the cluster does not exist."
		case errors.IsCouldNotCreateClusterError(err):
			headline = "The cluster could not be created."
			subtext = "You might try again in a few moments. If that doesn't work, please contact the Giant Swarm support team."
			subtext += " Sorry for the inconvenience!"

			// more details for backend side / connection errors
			subtext += "\n\nDetails:\n"
			if richErrorOK {
				subtext += richError.Message()
			} else {
				subtext += err.Error()
			}

		default:
			headline = err.Error()
		}

		// output error information
		fmt.Println(color.RedString(headline))
		if subtext != "" {
			fmt.Println(subtext)
		}
		os.Exit(1)
	}

	// success output
	if !aca.DryRun {
		if result.definition.Name != "" {
			fmt.Println(color.GreenString("New cluster '%s' (ID '%s') for organization '%s' is launching.", result.definition.Name, result.id, result.definition.Owner))
		} else {
			fmt.Println(color.GreenString("New cluster with ID '%s' for organization '%s' is launching.", result.id, result.definition.Owner))
		}
		fmt.Println("Add key pair and settings to kubectl using")
		fmt.Println("")
		fmt.Printf("    %s", color.YellowString(fmt.Sprintf("gsctl create kubeconfig --cluster=%s \n", result.id)))
		fmt.Println("")
		fmt.Println("Take into consideration all clusters have enabled RBAC and may you want to provide a correct organization for the certificates (like operators, testers, developer, ...)")
		fmt.Println("")
		fmt.Printf("    %s \n", color.YellowString(fmt.Sprintf("gsctl create kubeconfig --cluster=%s --certificate-organizations system:masters", result.id)))
		fmt.Println("")
		fmt.Println("To know more about how to create the kubeconfig run")
		fmt.Println("")
		fmt.Printf("    %s \n\n", color.YellowString("gsctl create kubeconfig --help"))
	}
}

// verifyPreconditions checks preconditions and returns an error in case.
func verifyPreconditions(args Arguments) error {
	// logged in?
	if args.AuthToken == "" && args.UserProvidedToken == "" {
		return microerror.Mask(errors.NotLoggedInError)
	}

	// false flag combination?
	if args.InputYAMLFile != "" {
		if args.NumWorkers != 0 || args.WorkerNumCPUs != 0 || args.WorkerMemorySizeGB != 0 || args.WorkerStorageSizeGB != 0 || args.WorkerAwsEc2InstanceType != "" || args.WorkerAzureVMSize != "" {
			return microerror.Mask(errors.ConflictingFlagsError)
		}
	}

	// validate number of workers specified by flag
	if args.NumWorkers > 0 && (args.WorkersMax > 0 || args.WorkersMin > 0) {
		return microerror.Mask(errors.ConflictingWorkerFlagsUsedError)
	}
	if args.NumWorkers > 0 && args.NumWorkers < limits.MinimumNumWorkers {
		return microerror.Mask(errors.NotEnoughWorkerNodesError)
	}
	if args.WorkersMax > 0 && args.WorkersMax < int64(limits.MinimumNumWorkers) {
		return microerror.Mask(errors.NotEnoughWorkerNodesError)
	}
	if args.WorkersMin > 0 && args.WorkersMin < int64(limits.MinimumNumWorkers) {
		return microerror.Mask(errors.NotEnoughWorkerNodesError)
	}
	if args.WorkersMin > 0 && args.WorkersMax > 0 && args.WorkersMin > args.WorkersMax {
		return microerror.Mask(errors.WorkersMinMaxInvalidError)
	}

	// validate number of CPUs specified by flag
	if args.WorkerNumCPUs > 0 && args.WorkerNumCPUs < limits.MinimumWorkerNumCPUs {
		return microerror.Mask(errors.NotEnoughCPUCoresPerWorkerError)
	}

	// validate memory size specified by flag
	if args.WorkerMemorySizeGB > 0 && args.WorkerMemorySizeGB < limits.MinimumWorkerMemorySizeGB {
		return microerror.Mask(errors.NotEnoughMemoryPerWorkerError)
	}

	// validate storage size specified by flag
	if args.WorkerStorageSizeGB > 0 && args.WorkerStorageSizeGB < limits.MinimumWorkerStorageSizeGB {
		return microerror.Mask(errors.NotEnoughStoragePerWorkerError)
	}

	if args.WorkerAwsEc2InstanceType != "" || args.WorkerAzureVMSize != "" {
		// check for incompatibilities
		if args.WorkerNumCPUs != 0 || args.WorkerMemorySizeGB != 0 || args.WorkerStorageSizeGB != 0 {
			return microerror.Mask(errors.IncompatibleSettingsError)
		}
	}

	return nil
}

// readDefinitionFromYAML reads a cluster definition from YAML data.
func readDefinitionFromYAML(yamlBytes []byte) (*types.ClusterDefinition, error) {
	def := &types.ClusterDefinition{}

<<<<<<< HEAD
	err := yaml.Unmarshal(yamlBytes, def)
=======
	err := yaml.Unmarshal(yamlBytes, &def)
>>>>>>> d0007b46
	if err != nil {
		return nil, microerror.Mask(err)
	}

	return def, nil
}

// readDefinitionFromFile reads a cluster definition from a YAML file.
func readDefinitionFromFile(fs afero.Fs, path string) (*types.ClusterDefinition, error) {
	data, err := afero.ReadFile(fs, path)
	if err != nil {
		return nil, microerror.Mask(err)
	}

	return readDefinitionFromYAML(data)
}

<<<<<<< HEAD
// updateDefinitionFromFlags extend/overwrites a clusterDefinition based on the
// flags/arguments the user has given.
func updateDefinitionFromFlags(def *types.ClusterDefinition, args Arguments) {
	if def == nil {
		return
	}

=======
// createDefinitionFromFlags creates a clusterDefinition based on the
// flags/arguments the user has given
func definitionFromFlags(def *types.ClusterDefinition, args Arguments) *types.ClusterDefinition {
>>>>>>> d0007b46
	if args.AvailabilityZones != 0 {
		def.AvailabilityZones = args.AvailabilityZones
	}

	if args.ClusterName != "" {
		def.Name = args.ClusterName
	}

	if args.ReleaseVersion != "" {
		def.ReleaseVersion = args.ReleaseVersion
	}

	if def.Scaling.Min > 0 && args.WorkersMin == 0 {
		args.WorkersMin = def.Scaling.Min
	}
	if def.Scaling.Max > 0 && args.WorkersMax == 0 {
		args.WorkersMax = def.Scaling.Max
	}

	if args.WorkersMax > 0 {
		def.Scaling.Max = args.WorkersMax
		args.NumWorkers = 1
		if args.WorkersMin == 0 {
			def.Scaling.Min = def.Scaling.Max
		}
	}
	if args.WorkersMin > 0 {
		def.Scaling.Min = args.WorkersMin
		args.NumWorkers = 1
		if args.WorkersMax == 0 {
			def.Scaling.Max = def.Scaling.Min
		}
	}

	if args.Owner != "" {
		def.Owner = args.Owner
	}

	if def.Scaling.Min == 0 && def.Scaling.Max == 0 {
		def.Scaling.Min = int64(args.NumWorkers)
		def.Scaling.Max = int64(args.NumWorkers)
	}

	if def.Scaling.Min == 0 && def.Scaling.Max == 0 && args.NumWorkers == 0 {
		def.Scaling.Min = 3
		def.Scaling.Max = 3
	}

	workers := []types.NodeDefinition{}

	worker := types.NodeDefinition{}
	if args.WorkerNumCPUs != 0 {
		worker.CPU = types.CPUDefinition{Cores: args.WorkerNumCPUs}
	}
	if args.WorkerStorageSizeGB != 0 {
		worker.Storage = types.StorageDefinition{SizeGB: args.WorkerStorageSizeGB}
	}
	if args.WorkerMemorySizeGB != 0 {
		worker.Memory = types.MemoryDefinition{SizeGB: args.WorkerMemorySizeGB}
	}
	// AWS-specific
	if args.WorkerAwsEc2InstanceType != "" {
		worker.AWS.InstanceType = args.WorkerAwsEc2InstanceType
	}
	// Azure
	if args.WorkerAzureVMSize != "" {
		worker.Azure.VMSize = args.WorkerAzureVMSize
	}
	workers = append(workers, worker)

	def.Workers = workers
}

// creates a models.V4AddClusterRequest from clusterDefinition
func createAddClusterBody(d *types.ClusterDefinition) *models.V4AddClusterRequest {
	a := &models.V4AddClusterRequest{}
	a.AvailabilityZones = int64(d.AvailabilityZones)
	a.Name = d.Name
	a.Owner = &d.Owner
	a.ReleaseVersion = d.ReleaseVersion
	a.Scaling = &models.V4AddClusterRequestScaling{
		Min: d.Scaling.Min,
		Max: d.Scaling.Max,
	}

	if len(d.Workers) == 1 {
		ndmWorker := &models.V4AddClusterRequestWorkersItems{}
		ndmWorker.Memory = &models.V4AddClusterRequestWorkersItemsMemory{SizeGb: float64(d.Workers[0].Memory.SizeGB)}
		ndmWorker.CPU = &models.V4AddClusterRequestWorkersItemsCPU{Cores: int64(d.Workers[0].CPU.Cores)}
		ndmWorker.Storage = &models.V4AddClusterRequestWorkersItemsStorage{SizeGb: float64(d.Workers[0].Storage.SizeGB)}
		ndmWorker.Labels = d.Workers[0].Labels
		ndmWorker.Aws = &models.V4AddClusterRequestWorkersItemsAws{InstanceType: d.Workers[0].AWS.InstanceType}
		ndmWorker.Azure = &models.V4AddClusterRequestWorkersItemsAzure{VMSize: d.Workers[0].Azure.VMSize}
		a.Workers = append(a.Workers, ndmWorker)
	}

	return a
}

// addCluster actually adds a cluster, interpreting all the input Configuration
// and returning a structured result
func addCluster(args Arguments) (*creationResult, error) {
<<<<<<< HEAD
	result := &creationResult{
		definition: &types.ClusterDefinition{},
	}
=======
	result := &creationResult{}
>>>>>>> d0007b46
	var err error

	if args.InputYAMLFile == "-" {
		// Definintion coming from STDIN.
		yamlString := ""
		scanner := bufio.NewScanner(os.Stdin)

		for scanner.Scan() {
			yamlString += scanner.Text() + "\n"
		}

		if err := scanner.Err(); err != nil {
			return nil, microerror.Mask(err)
		}

		result.definition, err = readDefinitionFromYAML([]byte(yamlString))
		if err != nil {
			return nil, microerror.Maskf(errors.YAMLFileNotReadableError, err.Error())
		}
	} else if args.InputYAMLFile != "" {
		// definition from file (and optionally flags)
		result.definition, err = readDefinitionFromFile(args.FileSystem, args.InputYAMLFile)
		if err != nil {
			return nil, microerror.Maskf(errors.YAMLFileNotReadableError, err.Error())
		}
<<<<<<< HEAD
=======
		result.definition = definitionFromFlags(result.definition, args)
	} else {
		// definition from flags only
		result.definition = definitionFromFlags(&types.ClusterDefinition{}, args)
>>>>>>> d0007b46
	}

	// Let user-provided arguments (flags) overwrite/extend definition from YAML.
	updateDefinitionFromFlags(result.definition, args)

	// Validate definition
	if result.definition.Owner == "" {
		return nil, microerror.Mask(errors.ClusterOwnerMissingError)
	}

	// Validations based on definition file.
	// For validations based on command line flags, see validatePreConditions()
	if args.InputYAMLFile != "" {
		// number of workers
		if len(result.definition.Workers) > 0 && len(result.definition.Workers) < limits.MinimumNumWorkers {
			return nil, microerror.Mask(errors.NotEnoughWorkerNodesError)
		}
	}

	// create JSON API call payload to catch and handle errors early
	addClusterBody := createAddClusterBody(result.definition)
	_, marshalErr := json.Marshal(addClusterBody)
	if marshalErr != nil {
		return nil, microerror.Maskf(errors.CouldNotCreateJSONRequestBodyError, marshalErr.Error())
	}

	// Preview in YAML format
	if args.Verbose {
		fmt.Println("\nDefinition for the requested cluster:")
		d, marshalErr := yaml.Marshal(addClusterBody)
		if marshalErr != nil {
			log.Fatalf("error: %v", marshalErr)
		}
		fmt.Printf(color.CyanString(string(d)))
		fmt.Println()
	}

	if !args.DryRun {
		fmt.Printf("Requesting new cluster for organization '%s'\n", color.CyanString(result.definition.Owner))

		clientWrapper, err := client.NewWithConfig(args.APIEndpoint, args.UserProvidedToken)
		if err != nil {
			return nil, microerror.Mask(err)
		}

		auxParams := clientWrapper.DefaultAuxiliaryParams()
		auxParams.ActivityName = createClusterActivityName
		// perform API call
		response, err := clientWrapper.CreateCluster(addClusterBody, auxParams)
		if err != nil {
			return nil, microerror.Mask(err)
		}

		// success
		result.location = response.Location
		result.id = strings.Split(result.location, "/")[3]
	}

	return result, nil

}<|MERGE_RESOLUTION|>--- conflicted
+++ resolved
@@ -378,11 +378,7 @@
 func readDefinitionFromYAML(yamlBytes []byte) (*types.ClusterDefinition, error) {
 	def := &types.ClusterDefinition{}
 
-<<<<<<< HEAD
 	err := yaml.Unmarshal(yamlBytes, def)
-=======
-	err := yaml.Unmarshal(yamlBytes, &def)
->>>>>>> d0007b46
 	if err != nil {
 		return nil, microerror.Mask(err)
 	}
@@ -400,7 +396,6 @@
 	return readDefinitionFromYAML(data)
 }
 
-<<<<<<< HEAD
 // updateDefinitionFromFlags extend/overwrites a clusterDefinition based on the
 // flags/arguments the user has given.
 func updateDefinitionFromFlags(def *types.ClusterDefinition, args Arguments) {
@@ -408,11 +403,6 @@
 		return
 	}
 
-=======
-// createDefinitionFromFlags creates a clusterDefinition based on the
-// flags/arguments the user has given
-func definitionFromFlags(def *types.ClusterDefinition, args Arguments) *types.ClusterDefinition {
->>>>>>> d0007b46
 	if args.AvailabilityZones != 0 {
 		def.AvailabilityZones = args.AvailabilityZones
 	}
@@ -515,13 +505,10 @@
 // addCluster actually adds a cluster, interpreting all the input Configuration
 // and returning a structured result
 func addCluster(args Arguments) (*creationResult, error) {
-<<<<<<< HEAD
 	result := &creationResult{
 		definition: &types.ClusterDefinition{},
 	}
-=======
-	result := &creationResult{}
->>>>>>> d0007b46
+
 	var err error
 
 	if args.InputYAMLFile == "-" {
@@ -547,13 +534,6 @@
 		if err != nil {
 			return nil, microerror.Maskf(errors.YAMLFileNotReadableError, err.Error())
 		}
-<<<<<<< HEAD
-=======
-		result.definition = definitionFromFlags(result.definition, args)
-	} else {
-		// definition from flags only
-		result.definition = definitionFromFlags(&types.ClusterDefinition{}, args)
->>>>>>> d0007b46
 	}
 
 	// Let user-provided arguments (flags) overwrite/extend definition from YAML.
