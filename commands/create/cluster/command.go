// Package cluster defines the 'create cluster' command.
package cluster

import (
	"encoding/json"
	"fmt"
	"log"
	"os"
	"strings"

	"github.com/fatih/color"
	"github.com/giantswarm/gscliauth/config"
	"github.com/giantswarm/gsclientgen/models"
	"github.com/giantswarm/microerror"
	"github.com/juju/errgo"
	"github.com/spf13/afero"
	"github.com/spf13/cobra"
	yaml "gopkg.in/yaml.v2"

	"github.com/giantswarm/gsctl/client"
	"github.com/giantswarm/gsctl/commands/errors"
	"github.com/giantswarm/gsctl/commands/types"
	"github.com/giantswarm/gsctl/flags"
	"github.com/giantswarm/gsctl/limits"
)

// Arguments contains all possible input parameter needed
// (and optionally available) for creating a cluster
type Arguments struct {
	apiEndpoint             string
	availabilityZones       int
	clusterName             string
	dryRun                  bool
	inputYAMLFile           string
	fileSystem              afero.Fs
	numWorkers              int
	owner                   string
	releaseVersion          string
	scheme                  string
	token                   string
	verbose                 bool
	wokerAwsEc2InstanceType string
	wokerAzureVMSize        string
	workerMemorySizeGB      float32
	workerNumCPUs           int
	workersMax              int64
	workersMin              int64
	workerStorageSizeGB     float32
}

func collectArguments() Arguments {
	endpoint := config.Config.ChooseEndpoint(flags.CmdAPIEndpoint)
	token := config.Config.ChooseToken(endpoint, flags.CmdToken)
	scheme := config.Config.ChooseScheme(endpoint, flags.CmdToken)

	return Arguments{
		apiEndpoint:             endpoint,
		availabilityZones:       cmdAvailabilityZones,
		clusterName:             cmdClusterName,
		dryRun:                  cmdDryRun,
		inputYAMLFile:           cmdInputYAMLFile,
		fileSystem:              config.FileSystem,
		numWorkers:              flags.CmdNumWorkers,
		owner:                   cmdOwner,
		releaseVersion:          flags.CmdRelease,
		scheme:                  scheme,
		token:                   token,
		verbose:                 flags.CmdVerbose,
		wokerAwsEc2InstanceType: cmdWorkerAwsEc2InstanceType,
		wokerAzureVMSize:        cmdWorkerAzureVMSize,
		workerMemorySizeGB:      flags.CmdWorkerMemorySizeGB,
		workerNumCPUs:           flags.CmdWorkerNumCPUs,
		workersMax:              flags.CmdWorkersMax,
		workersMin:              flags.CmdWorkersMin,
		workerStorageSizeGB:     flags.CmdWorkerStorageSizeGB,
	}
}

type creationResult struct {
	// cluster ID
	id string
	// location to fetch details on new cluster from
	location string
	// cluster definition assembled
	definition types.ClusterDefinition
}

const (
	createClusterActivityName = "create-cluster"
)

var (

	// Command performs the "create cluster" function
	Command = &cobra.Command{
		Use:   "cluster",
		Short: "Create cluster",
		Long: `Creates a new Kubernetes cluster.

For simple specification of a set of equal worker nodes, command line flags can
be used.

Alternatively, the --file|-f flag allows to pass a detailed definition YAML file
that can contain specs for each individual worker node, like number of CPUs,
memory size, local storage size, and node labels.

When using a definition file, some command line flags like --name|-n and
--owner|-o can be used to extend the definition given as a file. Command line
flags take precedence.

Examples:

  gsctl create cluster --file my-cluster.yaml

  gsctl create cluster \
    -o myorg -n "My KVM Cluster" \
    --num-workers 5 --num-cpus 2

  gsctl create cluster \
    -o myorg -n "My AWS Autoscaling Cluster" \
    --workers-min 3 --workers-max 6 \
    --aws-instance-type m3.xlarge

  gsctl create cluster \
    -o myorg -n "My Azure Cluster" \
    --num-workers 5 \
    --azure-vm-size Standard_D2s_v3

  gsctl create cluster \
    -o myorg -n "Cluster using specific version" \
    --release 1.2.3

  gsctl create cluster \
    -o myorg --num-workers 3 \
    --dry-run --verbose

`,
		PreRun: printValidation,
		Run:    printResult,
	}
	cmdAvailabilityZones int
	// path to the input file used optionally as cluster definition
	cmdInputYAMLFile string
	// cluster name set via flag on execution
	cmdClusterName string
	// owner organization of the cluster as set via flag on execution
	cmdOwner string
	// AWS EC2 instance type to use, provided as a command line flag
	cmdWorkerAwsEc2InstanceType string
	// Azure VmSize to use, provided as a command line flag
	cmdWorkerAzureVMSize string
	// dry run command line flag
	cmdDryRun bool
)

func init() {
	Command.Flags().IntVarP(&cmdAvailabilityZones, "availability-zones", "", 0, "Number of availability zones to use on AWS. Default is 1.")
	Command.Flags().StringVarP(&cmdInputYAMLFile, "file", "f", "", "Path to a cluster definition YAML file")
	Command.Flags().StringVarP(&cmdClusterName, "name", "n", "", "Cluster name")
	Command.Flags().StringVarP(&cmdOwner, "owner", "o", "", "Organization to own the cluster")
	Command.Flags().StringVarP(&flags.CmdRelease, "release", "r", "", "Release version to use, e. g. '1.2.3'. Defaults to the latest. See 'gsctl list releases --help' for details.")
	Command.Flags().IntVarP(&flags.CmdNumWorkers, "num-workers", "", 0, "Shorthand to set --workers-min and --workers-max to the same value. Can't be used with -f|--file.")
	Command.Flags().Int64VarP(&flags.CmdWorkersMin, "workers-min", "", 0, "Minimum number of worker nodes. Can't be used with -f|--file.")
	Command.Flags().Int64VarP(&flags.CmdWorkersMax, "workers-max", "", 0, "Maximum number of worker nodes. Can't be used with -f|--file.")
	Command.Flags().StringVarP(&cmdWorkerAwsEc2InstanceType, "aws-instance-type", "", "", "EC2 instance type to use for workers (AWS only), e. g. 'm3.large'")
	Command.Flags().StringVarP(&cmdWorkerAzureVMSize, "azure-vm-size", "", "", "VmSize to use for workers (Azure only), e. g. 'Standard_D2s_v3'")
	Command.Flags().IntVarP(&flags.CmdWorkerNumCPUs, "num-cpus", "", 0, "Number of CPU cores per worker node. Can't be used with -f|--file.")
	Command.Flags().Float32VarP(&flags.CmdWorkerMemorySizeGB, "memory-gb", "", 0, "RAM per worker node. Can't be used with -f|--file.")
	Command.Flags().Float32VarP(&flags.CmdWorkerStorageSizeGB, "storage-gb", "", 0, "Local storage size per worker node. Can't be used with -f|--file.")
	Command.Flags().BoolVarP(&cmdDryRun, "dry-run", "", false, "If set, the cluster won't be created. Useful with -v|--verbose.")

	// kubernetes-version never had any effect, and is deprecated now on the API side, too
	Command.Flags().MarkDeprecated("kubernetes-version", "please use --release to specify a release to use")
}

// printValidation runs our pre-checks.
// If errors occur, error info is printed to STDOUT/STDERR
// and the program will exit with non-zero exit codes.
func printValidation(cmd *cobra.Command, args []string) {
	aca := collectArguments()

	headline := ""
	subtext := ""

	err := validatePreConditions(aca)
	if err != nil {
		errors.HandleCommonErrors(err)

		switch {
		case errors.IsConflictingFlagsError(err):
			headline = "Conflicting flags used"
			subtext = "When specifying a definition via a YAML file, certain flags must not be used."
		case errors.IsConflictingWorkerFlagsUsed(err):
			headline = "Conflicting flags used"
			subtext = "When specifying --num-workers, neither --workers-max nor --workers-min must be used."
		case errors.IsWorkersMinMaxInvalid(err):
			headline = "Number of worker nodes invalid"
			subtext = "Node count flag --workers-min must not be higher than --workers-max."
		case errors.IsNumWorkerNodesMissingError(err):
			headline = "Number of worker nodes required"
			subtext = "When specifying worker node details, you must also specify the number of worker nodes."
		case errors.IsNotEnoughWorkerNodesError(err):
			headline = "Not enough worker nodes specified"
			subtext = fmt.Sprintf("You'll need at least %v worker nodes for a useful cluster.", limits.MinimumNumWorkers)
		case errors.IsNotEnoughCPUCoresPerWorkerError(err):
			headline = "Not enough CPUs per worker specified"
			subtext = fmt.Sprintf("You'll need at least %v CPU cores per worker node.", limits.MinimumWorkerNumCPUs)
		case errors.IsNotEnoughMemoryPerWorkerError(err):
			headline = "Not enough Memory per worker specified"
			subtext = fmt.Sprintf("You'll need at least %.1f GB per worker node.", limits.MinimumWorkerMemorySizeGB)
		case errors.IsNotEnoughStoragePerWorkerError(err):
			headline = "Not enough Storage per worker specified"
			subtext = fmt.Sprintf("You'll need at least %.1f GB per worker node.", limits.MinimumWorkerStorageSizeGB)
		default:
			headline = err.Error()
		}

		// print output
		fmt.Println(color.RedString(headline))
		if subtext != "" {
			fmt.Println(subtext)
		}
		os.Exit(1)
	}
}

// printResult calls addCluster() and creates user-friendly output of the result
func printResult(cmd *cobra.Command, args []string) {
	// use arguments as passed from command line via cobra
	aca := collectArguments()

	result, err := addCluster(aca)
	if err != nil {
		errors.HandleCommonErrors(err)
		client.HandleErrors(err)

		var headline string
		var subtext string
		richError, richErrorOK := err.(*errgo.Err)

		switch {
		case errors.IsClusterOwnerMissingError(err):
			headline = "No owner organization set"
			subtext = "Please specify an owner organization for the cluster via the --owner flag."
			if aca.inputYAMLFile != "" {
				subtext = "Please specify an owner organization for the cluster in your definition file or set one via the --owner flag."
			}
		case errors.IsNotEnoughWorkerNodesError(err):
			headline = "Not enough worker nodes specified"
			subtext = fmt.Sprintf("If you specify workers in your definition file, you'll have to specify at least %d worker nodes for a useful cluster.", limits.MinimumNumWorkers)
		case errors.IsYAMLFileNotReadableError(err):
			headline = "Could not read YAML file"
			subtext = fmt.Sprintf("The file '%s' could not read. Please make sure that it is valid YAML.", aca.inputYAMLFile)
		case errors.IsCouldNotCreateJSONRequestBodyError(err):
			headline = "Could not create the JSON body for cluster creation API request"
			subtext = "There seems to be a problem in parsing the cluster definition. Please contact Giant Swarm via Slack or via support@giantswarm.io with details on how you executes this command."
		case errors.IsNotAuthorizedError(err):
			headline = "Not authorized"
			subtext = "No cluster has been created, as you are are not authenticated or not authorized to perform this action."
			subtext += " Please check your credentials or, to make sure, use 'gsctl login' to log in again."
		case errors.IsOrganizationNotFoundError(err):
			headline = "Organization not found"
			subtext = "The organization set to own the cluster does not exist."
		case errors.IsCouldNotCreateClusterError(err):
			headline = "The cluster could not be created."
			subtext = "You might try again in a few moments. If that doesn't work, please contact the Giant Swarm support team."
			subtext += " Sorry for the inconvenience!"

			// more details for backend side / connection errors
			subtext += "\n\nDetails:\n"
			if richErrorOK {
				subtext += richError.Message()
			} else {
				subtext += err.Error()
			}

		default:
			headline = err.Error()
		}

		// output error information
		fmt.Println(color.RedString(headline))
		if subtext != "" {
			fmt.Println(subtext)
		}
		os.Exit(1)
	}

	// success output
	if !aca.dryRun {
		if result.definition.Name != "" {
			fmt.Println(color.GreenString("New cluster '%s' (ID '%s') for organization '%s' is launching.", result.definition.Name, result.id, result.definition.Owner))
		} else {
			fmt.Println(color.GreenString("New cluster with ID '%s' for organization '%s' is launching.", result.id, result.definition.Owner))
		}
		fmt.Println("Add key pair and settings to kubectl using")
		fmt.Println("")
		fmt.Printf("    %s", color.YellowString(fmt.Sprintf("gsctl create kubeconfig --cluster=%s \n", result.id)))
		fmt.Println("")
		fmt.Println("Take into consideration all clusters have enabled RBAC and may you want to provide a correct organization for the certificates (like operators, testers, developer, ...)")
		fmt.Println("")
		fmt.Printf("    %s \n", color.YellowString(fmt.Sprintf("gsctl create kubeconfig --cluster=%s --certificate-organizations system:masters", result.id)))
		fmt.Println("")
		fmt.Println("To know more about how to create the kubeconfig run")
		fmt.Println("")
		fmt.Printf("    %s \n\n", color.YellowString("gsctl create kubeconfig --help"))
	}
}

// validatePreConditions checks preconditions and returns an error in case
func validatePreConditions(args Arguments) error {
	// logged in?
	if config.Config.Token == "" && args.token == "" {
		return microerror.Mask(errors.NotLoggedInError)
	}

	// false flag combination?
	if args.inputYAMLFile != "" {
		if args.numWorkers != 0 || args.workerNumCPUs != 0 || args.workerMemorySizeGB != 0 || args.workerStorageSizeGB != 0 || args.wokerAwsEc2InstanceType != "" || args.wokerAzureVMSize != "" {
			return microerror.Mask(errors.ConflictingFlagsError)
		}
	}

	// validate number of workers specified by flag
	if args.numWorkers > 0 && (args.workersMax > 0 || args.workersMin > 0) {
		return microerror.Mask(errors.ConflictingWorkerFlagsUsedError)
	}
	if args.numWorkers > 0 && args.numWorkers < limits.MinimumNumWorkers {
		return microerror.Mask(errors.NotEnoughWorkerNodesError)
	}
	if args.workersMax > 0 && args.workersMax < int64(limits.MinimumNumWorkers) {
		return microerror.Mask(errors.NotEnoughWorkerNodesError)
	}
	if args.workersMin > 0 && args.workersMin < int64(limits.MinimumNumWorkers) {
		return microerror.Mask(errors.NotEnoughWorkerNodesError)
	}
	if args.workersMin > 0 && args.workersMax > 0 && args.workersMin > args.workersMax {
		return microerror.Mask(errors.WorkersMinMaxInvalidError)
	}

	// validate number of CPUs specified by flag
	if args.workerNumCPUs > 0 && args.workerNumCPUs < limits.MinimumWorkerNumCPUs {
		return microerror.Mask(errors.NotEnoughCPUCoresPerWorkerError)
	}

	// validate memory size specified by flag
	if args.workerMemorySizeGB > 0 && args.workerMemorySizeGB < limits.MinimumWorkerMemorySizeGB {
		return microerror.Mask(errors.NotEnoughMemoryPerWorkerError)
	}

	// validate storage size specified by flag
	if args.workerStorageSizeGB > 0 && args.workerStorageSizeGB < limits.MinimumWorkerStorageSizeGB {
		return microerror.Mask(errors.NotEnoughStoragePerWorkerError)
	}

	if args.wokerAwsEc2InstanceType != "" || args.wokerAzureVMSize != "" {
		// check for incompatibilities
		if args.workerNumCPUs != 0 || args.workerMemorySizeGB != 0 || args.workerStorageSizeGB != 0 {
			return microerror.Mask(errors.IncompatibleSettingsError)
		}
	}

	return nil
}

// readDefinitionFromFile reads a cluster definition from a YAML config file
func readDefinitionFromFile(fs afero.Fs, path string) (types.ClusterDefinition, error) {
	def := types.ClusterDefinition{}

	data, err := afero.ReadFile(fs, path)
	if err != nil {
		return types.ClusterDefinition{}, microerror.Mask(err)
	}

	err = yaml.Unmarshal(data, &def)
	if err != nil {
		return types.ClusterDefinition{}, microerror.Mask(err)
	}

	return def, nil
}

// createDefinitionFromFlags creates a clusterDefinition based on the
// flags/arguments the user has given
func definitionFromFlags(def types.ClusterDefinition, args Arguments) types.ClusterDefinition {
	if args.availabilityZones != 0 {
		def.AvailabilityZones = args.availabilityZones
	}

	if args.clusterName != "" {
		def.Name = args.clusterName
	}

	if args.releaseVersion != "" {
		def.ReleaseVersion = args.releaseVersion
	}

	if def.Scaling.Min > 0 && args.workersMin == 0 {
		args.workersMin = def.Scaling.Min
	}
	if def.Scaling.Max > 0 && args.workersMax == 0 {
		args.workersMax = def.Scaling.Max
	}

	if args.workersMax > 0 {
		def.Scaling.Max = args.workersMax
		args.numWorkers = 1
		if args.workersMin == 0 {
			def.Scaling.Min = def.Scaling.Max
		}
	}
	if args.workersMin > 0 {
		def.Scaling.Min = args.workersMin
		args.numWorkers = 1
		if args.workersMax == 0 {
			def.Scaling.Max = def.Scaling.Min
		}
	}

	if args.owner != "" {
		def.Owner = args.owner
	}

	if def.Scaling.Min == 0 && def.Scaling.Max == 0 {
		def.Scaling.Min = int64(args.numWorkers)
		def.Scaling.Max = int64(args.numWorkers)
	}

	if def.Scaling.Min == 0 && def.Scaling.Max == 0 && args.numWorkers == 0 {
		def.Scaling.Min = 3
		def.Scaling.Max = 3
	}

	workers := []types.NodeDefinition{}

	worker := types.NodeDefinition{}
	if args.workerNumCPUs != 0 {
		worker.CPU = types.CPUDefinition{Cores: args.workerNumCPUs}
	}
	if args.workerStorageSizeGB != 0 {
		worker.Storage = types.StorageDefinition{SizeGB: args.workerStorageSizeGB}
	}
	if args.workerMemorySizeGB != 0 {
		worker.Memory = types.MemoryDefinition{SizeGB: args.workerMemorySizeGB}
	}
	// AWS-specific
	if args.wokerAwsEc2InstanceType != "" {
		worker.AWS.InstanceType = args.wokerAwsEc2InstanceType
	}
	// Azure
	if args.wokerAzureVMSize != "" {
		worker.Azure.VMSize = args.wokerAzureVMSize
	}
	workers = append(workers, worker)

	def.Workers = workers

	return def
}

// creates a models.V4AddClusterRequest from clusterDefinition
func createAddClusterBody(d types.ClusterDefinition) *models.V4AddClusterRequest {
	a := &models.V4AddClusterRequest{}
	a.AvailabilityZones = int64(d.AvailabilityZones)
	a.Name = d.Name
	a.Owner = &d.Owner
	a.ReleaseVersion = d.ReleaseVersion
	a.Scaling = &models.V4AddClusterRequestScaling{
		Min: d.Scaling.Min,
		Max: d.Scaling.Max,
	}

	if len(d.Workers) == 1 {
		ndmWorker := &models.V4AddClusterRequestWorkersItems{}
		ndmWorker.Memory = &models.V4AddClusterRequestWorkersItemsMemory{SizeGb: float64(d.Workers[0].Memory.SizeGB)}
		ndmWorker.CPU = &models.V4AddClusterRequestWorkersItemsCPU{Cores: int64(d.Workers[0].CPU.Cores)}
		ndmWorker.Storage = &models.V4AddClusterRequestWorkersItemsStorage{SizeGb: float64(d.Workers[0].Storage.SizeGB)}
		ndmWorker.Labels = d.Workers[0].Labels
		ndmWorker.Aws = &models.V4AddClusterRequestWorkersItemsAws{InstanceType: d.Workers[0].AWS.InstanceType}
		ndmWorker.Azure = &models.V4AddClusterRequestWorkersItemsAzure{VMSize: d.Workers[0].Azure.VMSize}
		a.Workers = append(a.Workers, ndmWorker)
	}

	return a
}

// addCluster actually adds a cluster, interpreting all the input Configuration
// and returning a structured result
func addCluster(args Arguments) (creationResult, error) {
	var result creationResult
	var err error

	if args.inputYAMLFile != "" {
		// definition from file (and optionally flags)
		result.definition, err = readDefinitionFromFile(args.fileSystem, args.inputYAMLFile)
		if err != nil {
			return creationResult{}, microerror.Maskf(errors.YAMLFileNotReadableError, err.Error())
		}
		result.definition = definitionFromFlags(result.definition, args)
	} else {
		// definition from flags only
		result.definition = definitionFromFlags(types.ClusterDefinition{}, args)
	}

	// Validate definition
	if result.definition.Owner == "" {
		return creationResult{}, microerror.Mask(errors.ClusterOwnerMissingError)
	}

	// Validations based on definition file.
	// For validations based on command line flags, see validatePreConditions()
	if args.inputYAMLFile != "" {
		// number of workers
		if len(result.definition.Workers) > 0 && len(result.definition.Workers) < limits.MinimumNumWorkers {
			return creationResult{}, microerror.Mask(errors.NotEnoughWorkerNodesError)
		}
	}

	// create JSON API call payload to catch and handle errors early
	addClusterBody := createAddClusterBody(result.definition)
	_, marshalErr := json.Marshal(addClusterBody)
	if marshalErr != nil {
		return result, microerror.Maskf(errors.CouldNotCreateJSONRequestBodyError, marshalErr.Error())
	}

	// Preview in YAML format
	if args.verbose {
		fmt.Println("\nDefinition for the requested cluster:")
		d, marshalErr := yaml.Marshal(addClusterBody)
		if marshalErr != nil {
			log.Fatalf("error: %v", marshalErr)
		}
		fmt.Printf(color.CyanString(string(d)))
		fmt.Println()
	}

	if !args.dryRun {
		fmt.Printf("Requesting new cluster for organization '%s'\n", color.CyanString(result.definition.Owner))

<<<<<<< HEAD
		clientV2, err := client.NewWithConfig(args.apiEndpoint, args.token)
=======
		clientWrapper, err := client.NewWithConfig(flags.CmdAPIEndpoint, flags.CmdToken)
>>>>>>> 90cf8521
		if err != nil {
			return result, microerror.Mask(err)
		}

		auxParams := clientWrapper.DefaultAuxiliaryParams()
		auxParams.ActivityName = createClusterActivityName
		// perform API call
		response, err := clientWrapper.CreateCluster(addClusterBody, auxParams)
		if err != nil {
			return result, microerror.Mask(err)
		}

		// success
		result.location = response.Location
		result.id = strings.Split(result.location, "/")[3]
	}

	return result, nil

}<|MERGE_RESOLUTION|>--- conflicted
+++ resolved
@@ -537,11 +537,7 @@
 	if !args.dryRun {
 		fmt.Printf("Requesting new cluster for organization '%s'\n", color.CyanString(result.definition.Owner))
 
-<<<<<<< HEAD
-		clientV2, err := client.NewWithConfig(args.apiEndpoint, args.token)
-=======
-		clientWrapper, err := client.NewWithConfig(flags.CmdAPIEndpoint, flags.CmdToken)
->>>>>>> 90cf8521
+		clientWrapper, err := client.NewWithConfig(args.apiEndpoint, args.token)
 		if err != nil {
 			return result, microerror.Mask(err)
 		}
