--- conflicted
+++ resolved
@@ -74,26 +74,27 @@
 			},
 		},
 		{
-<<<<<<< HEAD
-			[]string{"--output=json"},
-=======
 			[]string{
 				"--release=v1.2.3",
 			},
->>>>>>> 21664a4d
 			Arguments{
 				APIEndpoint:           "https://foo",
 				AuthToken:             "some-token",
 				CreateDefaultNodePool: true,
-<<<<<<< HEAD
+				ReleaseVersion:        "1.2.3",
+				Scheme:                "giantswarm",
+				MasterHA:              nil,
+			},
+		},
+		{
+			[]string{"--output=json"},
+			Arguments{
+				APIEndpoint:           "https://foo",
+				AuthToken:             "some-token",
+				CreateDefaultNodePool: true,
 				Scheme:                "giantswarm",
 				MasterHA:              nil,
 				OutputFormat:          "json",
-=======
-				ReleaseVersion:        "1.2.3",
-				Scheme:                "giantswarm",
-				MasterHA:              nil,
->>>>>>> 21664a4d
 			},
 		},
 	}
