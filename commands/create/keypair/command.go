// Package keypair implements the 'create keypair' command.
package keypair

import (
	"fmt"
	"net/http"
	"os"
	"regexp"

	"github.com/fatih/color"
	"github.com/giantswarm/gscliauth/config"
	"github.com/giantswarm/gsclientgen/models"
	"github.com/giantswarm/microerror"
	"github.com/spf13/afero"
	"github.com/spf13/cobra"

	"github.com/giantswarm/gsctl/client"
	"github.com/giantswarm/gsctl/client/clienterror"
	"github.com/giantswarm/gsctl/commands/errors"
	"github.com/giantswarm/gsctl/flags"
	"github.com/giantswarm/gsctl/formatting"
	"github.com/giantswarm/gsctl/util"
)

var (
	// Command performs the "create keypair" function,
	Command = &cobra.Command{
		Use:    "keypair",
		Short:  "Create key pair",
		Long:   `Creates a new key pair for a cluster`,
		PreRun: printValidation,
		Run:    printResult,
	}
)

const (
	activityName = "add-keypair"
)

// Arguments struct to pass to our business function and
// to the validation function
type Arguments struct {
	apiEndpoint              string
	authToken                string
	certificateOrganizations string
	clusterID                string
	commonNamePrefix         string
	description              string
	fileSystem               afero.Fs
	scheme                   string
	ttlHours                 int32
}

// collectArguments puts together arguments for our business function
// based on command line flags and config.
func collectArguments() (Arguments, error) {
	endpoint := config.Config.ChooseEndpoint(flags.CmdAPIEndpoint)
	token := config.Config.ChooseToken(endpoint, flags.CmdToken)
	scheme := config.Config.ChooseScheme(endpoint, flags.CmdToken)

	description := flags.CmdDescription
	if description == "" {
		description = "Added by user " + config.Config.Email + " using 'gsctl create keypair'"
	}

	ttl, err := util.ParseDuration(flags.CmdTTL)
	if errors.IsInvalidDurationError(err) {
		return Arguments{}, microerror.Mask(errors.InvalidDurationError)
	} else if errors.IsDurationExceededError(err) {
		return Arguments{}, microerror.Mask(errors.DurationExceededError)
	} else if err != nil {
		return Arguments{}, microerror.Mask(errors.DurationExceededError)
	}

	return Arguments{
		apiEndpoint:              endpoint,
		authToken:                token,
		certificateOrganizations: flags.CmdCertificateOrganizations,
		clusterID:                flags.CmdClusterID,
		commonNamePrefix:         flags.CmdCNPrefix,
		description:              description,
		fileSystem:               config.FileSystem,
		scheme:                   scheme,
		ttlHours:                 int32(ttl.Hours()),
	}, nil
}

type createKeypairResult struct {
	// cluster's API endpoint
	apiEndpoint string
	// path where we stored the CA file
	caCertPath string
	// path where we stored the client cert
	clientCertPath string
	// path where we stored the client's private key
	clientKeyPath string
	// key pair ID
	id string
	// TTL of the key pair in hours
	ttlHours uint
}

func init() {
	Command.Flags().StringVarP(&flags.CmdClusterID, "cluster", "c", "", "ID of the cluster to create a key pair for")
	Command.Flags().StringVarP(&flags.CmdDescription, "description", "d", "", "Description for the key pair")
	Command.Flags().StringVarP(&flags.CmdCNPrefix, "cn-prefix", "", "", "The common name prefix for the issued certificates 'CN' field.")
	Command.Flags().StringVarP(&flags.CmdCertificateOrganizations, "certificate-organizations", "", "", "A comma separated list of organizations for the issued certificates 'O' fields.")
	Command.Flags().StringVarP(&flags.CmdTTL, "ttl", "", "30d", "Lifetime of the created key pair, e.g. 3h. Allowed units: h, d, w, m, y.")

	Command.MarkFlagRequired("cluster")
}

func printValidation(cmd *cobra.Command, cmdLineArgs []string) {
	args, argsErr := collectArguments()
	if argsErr != nil {
		if errors.IsInvalidDurationError(argsErr) {
			fmt.Println(color.RedString("The value passed with --ttl is invalid."))
			fmt.Println("Please provide a number and a unit, e. g. '10h', '1d', '1w'.")
		} else if errors.IsDurationExceededError(argsErr) {
			fmt.Println(color.RedString("The expiration period passed with --ttl is too long."))
			fmt.Println("The maximum possible value is the eqivalent of 292 years.")
		} else {
			fmt.Println(color.RedString(argsErr.Error()))
		}
		os.Exit(1)
	}

	err := verifyPreconditions(args)

	if err == nil {
		return
	}

	errors.HandleCommonErrors(err)

	headline := ""
	subtext := ""

	// TODO: handle specific errors
	switch {
	case err.Error() == "":
		return
	case errors.IsInvalidCNPrefixError(err):
		headline = "Bad characters in CN prefix (--cn-prefix)"
		subtext = "Please use these characters only: a-z A-Z 0-9 . @ -"
	default:
		headline = err.Error()
	}

	// print error output
	fmt.Println(color.RedString(headline))
	if subtext != "" {
		fmt.Println(subtext)
	}
	os.Exit(1)
}

func verifyPreconditions(args Arguments) error {
	if config.Config.Token == "" && args.authToken == "" {
		return microerror.Mask(errors.NotLoggedInError)
	}
	if args.apiEndpoint == "" {
		return microerror.Mask(errors.EndpointMissingError)
	}
	if args.clusterID == "" {
		return microerror.Mask(errors.ClusterIDMissingError)
	}

	// validate CN prefix character set
	if args.commonNamePrefix != "" {
		cnPrefixRE := regexp.MustCompile("^[a-zA-Z0-9][a-zA-Z0-9@\\.-]*[a-zA-Z0-9]$")
		if !cnPrefixRE.MatchString(args.commonNamePrefix) {
			return microerror.Mask(errors.InvalidCNPrefixError)
		}
	}

	return nil
}

func printResult(cmd *cobra.Command, cmdLineArgs []string) {
	args, _ := collectArguments()

	result, err := createKeypair(args)

	if err != nil {
		errors.HandleCommonErrors(err)
		client.HandleErrors(err)

		var headline string
		var subtext string

		switch {
		case errors.IsBadRequestError(err):
			headline = "API Error 400: Bad Request"
			subtext = "The key pair could not be created with the given parameters. Please try a shorter expiry period (--ttl)\n"
			subtext += "and check the other arguments, too. Please contact the Giant Swarm support team if you need assistance."
		default:
			headline = err.Error()
		}

		// Print error output
		fmt.Println(color.RedString(headline))
		if subtext != "" {
			fmt.Println(subtext)
		}
		os.Exit(1)
	}

	// Success output
	msg := fmt.Sprintf("New key pair created with ID %s and expiry of %v",
		util.Truncate(formatting.CleanKeypairID(result.id), 10, true),
		util.DurationPhrase(int(result.ttlHours)))
	fmt.Println(color.GreenString(msg))

	fmt.Println("Certificate and key files written to:")
	fmt.Println(result.caCertPath)
	fmt.Println(result.clientCertPath)
	fmt.Println(result.clientKeyPath)
}

// createKeypair is our business function talking to the API to create a keypair
// and return result or error
func createKeypair(args Arguments) (createKeypairResult, error) {
	result := createKeypairResult{
		apiEndpoint: args.apiEndpoint,
	}

	addKeyPairBody := &models.V4AddKeyPairRequest{
		Description:              &args.description,
		TTLHours:                 args.ttlHours,
		CnPrefix:                 args.commonNamePrefix,
		CertificateOrganizations: args.certificateOrganizations,
	}

<<<<<<< HEAD
	clientV2, err := client.NewWithConfig(args.apiEndpoint, args.authToken)
=======
	clientWrapper, err := client.NewWithConfig(flags.CmdAPIEndpoint, flags.CmdToken)
>>>>>>> 90cf8521
	if err != nil {
		return result, microerror.Mask(err)
	}

	auxParams := clientWrapper.DefaultAuxiliaryParams()
	auxParams.ActivityName = activityName

	response, err := clientWrapper.CreateKeyPair(args.clusterID, addKeyPairBody, auxParams)
	if err != nil {
		// create specific error types for cases we care about
		if clientErr, ok := err.(*clienterror.APIError); ok {
			if clientErr.HTTPStatusCode == http.StatusForbidden {
				return result, microerror.Mask(errors.AccessForbiddenError)
			} else if clientErr.HTTPStatusCode == http.StatusNotFound {
				return result, microerror.Mask(errors.ClusterNotFoundError)
			} else if clientErr.HTTPStatusCode == http.StatusForbidden {
				return result, microerror.Mask(errors.AccessForbiddenError)
			} else if clientErr.HTTPStatusCode == http.StatusBadRequest {
				return result, microerror.Maskf(errors.BadRequestError, clientErr.ErrorDetails)
			}
		}

		return result, microerror.Mask(err)
	}

	// success
	result.id = response.Payload.ID
	result.ttlHours = uint(response.Payload.TTLHours)

	// store credentials to file
	result.caCertPath = util.StoreCaCertificate(args.fileSystem, config.CertsDirPath,
		args.clusterID, response.Payload.CertificateAuthorityData)
	result.clientCertPath = util.StoreClientCertificate(args.fileSystem, config.CertsDirPath,
		args.clusterID, response.Payload.ID, response.Payload.ClientCertificateData)
	result.clientKeyPath = util.StoreClientKey(args.fileSystem, config.CertsDirPath,
		args.clusterID, response.Payload.ID, response.Payload.ClientKeyData)

	return result, nil
}<|MERGE_RESOLUTION|>--- conflicted
+++ resolved
@@ -232,11 +232,7 @@
 		CertificateOrganizations: args.certificateOrganizations,
 	}
 
-<<<<<<< HEAD
-	clientV2, err := client.NewWithConfig(args.apiEndpoint, args.authToken)
-=======
-	clientWrapper, err := client.NewWithConfig(flags.CmdAPIEndpoint, flags.CmdToken)
->>>>>>> 90cf8521
+	clientWrapper, err := client.NewWithConfig(args.apiEndpoint, args.authToken)
 	if err != nil {
 		return result, microerror.Mask(err)
 	}
