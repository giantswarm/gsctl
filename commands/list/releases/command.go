--- conflicted
+++ resolved
@@ -211,13 +211,9 @@
 }
 
 // listReleases fetches releases and returns them as a structured result.
-<<<<<<< HEAD
 func listReleases(args Arguments) ([]*models.V4ReleaseListItem, error) {
-	clientV2, err := client.NewWithConfig(args.apiEndpoint, args.token)
-=======
-func listReleases(args listReleasesArguments) ([]*models.V4ReleaseListItem, error) {
-	clientWrapper, err := client.NewWithConfig(flags.CmdAPIEndpoint, flags.CmdToken)
->>>>>>> 90cf8521
+	clientWrapper, err := client.NewWithConfig(args.apiEndpoint, args.token)
+
 	if err != nil {
 		return nil, microerror.Mask(err)
 	}
