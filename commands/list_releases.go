--- conflicted
+++ resolved
@@ -168,19 +168,11 @@
 	// success
 
 	// sort releases by version (descending)
-<<<<<<< HEAD
 	if len(releasesResponse) > 1 {
 		slice.Sort(releasesResponse[:], func(i, j int) bool {
 			vi := semver.New(releasesResponse[i].Version)
 			vj := semver.New(releasesResponse[j].Version)
 			return vi.LessThan(*vj)
-=======
-	if len(response.Payload) > 1 {
-		sort.Slice(response.Payload[:], func(i, j int) bool {
-			vi := semver.New(*response.Payload[i].Version)
-			vj := semver.New(*response.Payload[j].Version)
-			return vj.LessThan(*vi)
->>>>>>> 6283c53e
 		})
 	}
 
