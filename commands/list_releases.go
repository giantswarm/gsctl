--- conflicted
+++ resolved
@@ -226,22 +226,7 @@
 			}
 		}
 
-<<<<<<< HEAD
-		return result, microerror.Mask(err)
-	}
-
-	// success
-
-	// sort releases by version (descending)
-	if len(response.Payload) > 1 {
-		sort.Slice(response.Payload[:], func(i, j int) bool {
-			vi := semver.New(*response.Payload[i].Version)
-			vj := semver.New(*response.Payload[j].Version)
-			return vi.LessThan(*vj)
-		})
-=======
 		return nil, microerror.Mask(err)
->>>>>>> b7a54dd6
 	}
 
 	// sort releases by version (ascending)
