package flags

var (
	// APIEndpoint represents the API endpoint URL flag.
	APIEndpoint string

	// AvailabilityZones is the number of availability zones to use.
	AvailabilityZones int

	// ConfigDirPath represents the configuration path to use temporarily passed as a flag.
	ConfigDirPath string

	// Verbose represents the verbosity switch passed as a flag.
	Verbose bool

	// CertificateOrganizations represents the O value for key pairs passed as a flag.
	CertificateOrganizations string

	// ClusterID represents the cluster ID passed as a flag.
	ClusterID string

	// ClusterName is the cluster name set via flag on execution
	ClusterName string

	// CNPrefix represents the CN prefix passed as a flag.
	CNPrefix string

	// CreateDefaultNodePool defines whether a default node pool should be created
	// in the case that none was defined in the cluster definition.
	CreateDefaultNodePool bool

	// Description represents the description passed as a flag.
	Description string

<<<<<<< HEAD
=======
	// TenantInternal represents the type of Kubernetes API endpoints
	// used to generate kubeconfig
	TenantInternal bool

	// TTL represents a TTL (time to live) value passed as a flag.
	TTL string

>>>>>>> f395d32c
	// Force represents the value of the force flag, passed as a flag.
	// If true, all warnings should be suppressed.
	Force bool

	// Full represents the switch to disable all output truncation, passed as a flag.
	Full bool

	// InputYAMLFile is the path to the input file used optionally as cluster definition
	InputYAMLFile string

	// Name is the name of a cluster or node pool.
	Name string

	// NumWorkers is the number of workers required via flag on execution.
	NumWorkers int

	// OrganizationID represents an organization ID, passed as a flag.
	OrganizationID string

	// Owner is the owner organization of the cluster as set via flag on execution.
	Owner string

	// Release sets a release to use, provided as a command line flag.
	Release string

	// Token represents the auth token passed as a flag.
	Token string

	// TTL represents a TTL (time to live) value passed as a flag.
	TTL string

	// WorkerAwsEc2InstanceType is the instance type name for nodes in AWS.
	WorkerAwsEc2InstanceType string

	// WorkerAzureVMSize is the Azure VmSize to use, provided as a command line flag.
	WorkerAzureVMSize string

	// WorkerMemorySizeGB represents the RAM size per worker node in GB per worker as required via flag.
	WorkerMemorySizeGB float32

	// WorkerNumCPUs prepresents the number of CPUs per worker as required via flag.
	WorkerNumCPUs int

	// WorkerStorageSizeGB represents the local storage per worker node in GB per worker as required via flag.
	WorkerStorageSizeGB float32

	// WorkersMin is the minimum number of workers created for the cluster or node pool.
	WorkersMin int64

	// WorkersMax is the minimum number of workers created for the cluster or node pool.
	WorkersMax int64
)<|MERGE_RESOLUTION|>--- conflicted
+++ resolved
@@ -32,8 +32,6 @@
 	// Description represents the description passed as a flag.
 	Description string
 
-<<<<<<< HEAD
-=======
 	// TenantInternal represents the type of Kubernetes API endpoints
 	// used to generate kubeconfig
 	TenantInternal bool
@@ -41,7 +39,6 @@
 	// TTL represents a TTL (time to live) value passed as a flag.
 	TTL string
 
->>>>>>> f395d32c
 	// Force represents the value of the force flag, passed as a flag.
 	// If true, all warnings should be suppressed.
 	Force bool
